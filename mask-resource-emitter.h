--- conflicted
+++ resolved
@@ -23,23 +23,10 @@
 namespace Mask {
 	namespace Resource {
 
-<<<<<<< HEAD
 		class Emitter;
 
 		class Particle : public SortedDrawObject {
 		public:
-			std::size_t		id;
-			vec3			position;
-			vec3			velocity;
-			Emitter*		emitter;
-			float			elapsed;
-			bool			alive;
-
-			Particle* next;
-
-			Particle() : alive(false) {}
-=======
-		struct Particle {
 			enum State : uint8_t {
 				DEAD,
 				SPAWNED,
@@ -47,17 +34,16 @@
 				NUM_STATES
 			};
 
-			std::size_t  id;
-			vec3	position;
-			vec3	velocity;
-			float	elapsed;
-			State	state;
+			std::size_t		id;
+			vec3			position;
+			vec3			velocity;
+			Emitter*		emitter;
+			float			elapsed;
+			State			state;
 
 			Particle* next;
 
-			Particle() : state(DEAD) {}
-		};
->>>>>>> 04cb5273
+			Particle() : state(DEAD), emitter(nullptr) {}
 
 			virtual float	SortDepth() override;
 			virtual void	SortedRender() override;
