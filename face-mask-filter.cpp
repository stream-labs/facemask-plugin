/*
 * Face Masks for SlOBS
 * Copyright (C) 2017 General Workings Inc
 *
 * This program is free software; you can redistribute it and/or modify
 * it under the terms of the GNU General Public License as published by
 * the Free Software Foundation; either version 2 of the License, or
 * (at your option) any later version.
 *
 * This program is distributed in the hope that it will be useful,
 * but WITHOUT ANY WARRANTY; without even the implied warranty of
 * MERCHANTABILITY or FITNESS FOR A PARTICULAR PURPOSE.  See the
 * GNU General Public License for more details.
 *
 * You should have received a copy of the GNU General Public License
 * along with this program; if not, write to the Free Software
 * Foundation, Inc., 51 Franklin Street, Fifth Floor, Boston, MA  02110-1301, USA
 */

#include "face-mask-filter.h"
#include "strings.h"
#include "plugin.h"
#include "utils.h"

#include <smll/Face.hpp>
#include <smll/Config.hpp>
#include <smll/landmarks.hpp>


#include <Shlwapi.h>
#include <memory>
#include <string>
#include <map>
#include <locale>
#include <codecvt>
#include <tchar.h>

// Windows AV run time stuff
#include <avrt.h>

#include "mask-resource-image.h"
#include "mask-resource-mesh.h"
#include "mask-resource-morph.h"
#include "mask-resource-effect.h"

//
// SYSTEM MEMCPY STILL SEEMS FASTEST
//
// - the following memcpy options are typically set to false
//
#define USE_FAST_MEMCPY					(false)
#define USE_IPP_MEMCPY					(false)

// whether to run landmark detection/solvepnp/morph on main thread
#define STUFF_ON_MAIN_THREAD			(false)

// Windows MMCSS thread task name
//
// see registry: Computer\HKEY_LOCAL_MACHINE\SOFTWARE\Microsoft\Windows NT\CurrentVersion\Multimedia\SystemProfile\Tasks\...
//
#define MM_THREAD_TASK_NAME				"DisplayPostProcessing"

// Maximum for number of masks loaded in demo mode
#define DEMO_MODE_MAX_MASKS				(400)

// Fade time for masks when no intro/outro
#define MASK_FADE_TIME					(1.0f / 3.0f)

// Big enough
#define BIG_ASS_FLOAT					(100000.0f)

static const int NUM_FONT_SIZES = 8;
static const int FONT_SIZES[NUM_FONT_SIZES] = { 200, 120, 80, 62, 50, 42, 36, 30 };

static float FOVA(float aspect) {
	// field of view angle matched to focal length for solvePNP
	return 56.0f / aspect;
}

static const float_t NEAR_Z = 1.0f;
static const float_t FAR_Z = 15000.0f;

bool gs_rect_equal(const gs_rect& a, const gs_rect& b) {
	if (a.x != b.x || a.y != b.y || a.cx != b.cx || a.cy != b.cy) {
		return false;
	}
	return true;
}

// Filter Wrapper
Plugin::FaceMaskFilter::FaceMaskFilter() {
	std::memset(&filter, 0, sizeof(obs_source_info));
	filter.id = "face_mask_filter";
	filter.type = OBS_SOURCE_TYPE_FILTER;
	filter.output_flags = OBS_SOURCE_VIDEO;

	filter.get_name = get_name;
	filter.create = create;
	filter.destroy = destroy;
	filter.get_width = Instance::get_width;
	filter.get_height = Instance::get_height;
	filter.get_defaults = Instance::get_defaults;
	filter.get_properties = Instance::get_properties;
	filter.update = Instance::update;
	filter.activate = Instance::activate;
	filter.deactivate = Instance::deactivate;
	filter.show = Instance::show;
	filter.hide = Instance::hide;
	filter.video_tick = Instance::video_tick;
	filter.video_render = Instance::video_render;

	//setup converter
	using convert_type = std::codecvt_utf8<wchar_t>;
	std::wstring_convert<convert_type, wchar_t> converter;

	obs_register_source(&filter);
}

Plugin::FaceMaskFilter::~FaceMaskFilter() {

}

const char * Plugin::FaceMaskFilter::get_name(void *) {
	return "Face Mask Filter";
}

void * Plugin::FaceMaskFilter::create(obs_data_t *data, obs_source_t *source) {
	return new Instance(data, source);
}

void Plugin::FaceMaskFilter::destroy(void *ptr) {
	delete reinterpret_cast<Instance*>(ptr);
}

// ------------------------------------------------------------------------- //
// Filter Instance
// ------------------------------------------------------------------------- //

Plugin::FaceMaskFilter::Instance::Instance(obs_data_t *data, obs_source_t *source)
	: request_rewind(false), 
	source(source), canvasWidth(0), canvasHeight(0), baseWidth(640), baseHeight(480),
	isActive(true), isVisible(true), videoTicked(true),
	taskHandle(NULL), detectStage(nullptr),	maskDataShutdown(false), 
	maskFolder(nullptr), maskFilename(nullptr),
	introFilename(nullptr),	outroFilename(nullptr),	alertActivate(true), alertDoIntro(false),
	alertDoOutro(false), alertDuration(10.0f), alertAttributionDuration(2.0f),
	alertOffsetBig(0.2f), alertOffsetSmall(0.1f), alertMinSize(0.2f), alertMaxSize(0.4f), alertShowDelay(0.0f),
	alertTextTexture(nullptr), 
	currentAlertLocation(LEFT_TOP),  alertTranslation(-35.0f), alertAspectRatio(1.15f),
	alertElapsedTime(BIG_ASS_FLOAT), alertTriggered(false), alertShown(false), alertsLoaded(false),
	demoModeOn(false), demoModeMaskJustChanged(false), demoModeMaskChanged(false), 
	demoCurrentMask(0), demoModeInterval(0.0f), demoModeDelay(0.0f), demoModeElapsed(0.0f), 
	demoModeInDelay(false), demoModeGenPreviews(false),	demoModeSavingFrames(false), 
	drawMask(true),	drawAlert(false), drawFaces(false), drawMorphTris(false), drawFDRect(false), 
	filterPreviewMode(false), autoBGRemoval(false), cartoonMode(false), testingStage(nullptr) {

	PLOG_DEBUG("<%" PRIXPTR "> Initializing...", this);

	memset(&alertViewport, 0, sizeof(gs_rect));
	vec2_zero(&smoothCenter);

	obs_enter_graphics();
	sourceRenderTarget = gs_texrender_create(GS_RGBA, GS_ZS_NONE);
	detectTexRender = gs_texrender_create(GS_R8, GS_ZS_NONE);
	drawTexRender = gs_texrender_create(GS_RGBA, GS_Z32F); // has depth buffer
	alertTexRender = gs_texrender_create(GS_RGBA, GS_Z32F); // has depth buffer
	obs_leave_graphics();

	// Make the smll stuff
	smllFaceDetector = new smll::FaceDetector();
	smllRenderer = new smll::OBSRenderer(); 
	smllTextShaper = new smll::TextShaper();

	// Fonts
	char* fontname = obs_module_file(kFontAlertTTF);
	smllFont = new smll::OBSFont(fontname);
	bfree(fontname);

	// set our mm thread task
	if (!taskHandle) {
		DWORD taskIndex = 0;
		taskHandle = AvSetMmThreadCharacteristics(TEXT(MM_THREAD_TASK_NAME), &taskIndex);
		if (taskHandle == NULL) {
			blog(LOG_DEBUG, "[FaceMask] Failed to set MM thread characteristics");
		}
	}

	// initialize face detection thread data
	{
		std::unique_lock<std::mutex> lock(detection.mutex);
		detection.shutdown = false;
		detection.frameIndex = -1;
		detection.facesIndex = -1;
		detection.thread = std::thread(StaticThreadMain, this);
		clearFramesActiveStatus();
	}
	
	// start mask data loading thread
	maskDataThread = std::thread(StaticMaskDataThreadMain, this);

	this->update(data);

	//
	// DEBUG: Print out openCV build information
	//
	//std::string cvBuildInfo = cv::getBuildInformation();
	//blog(LOG_DEBUG, "OpenCV Build Info\n-----------------\n%s", cvBuildInfo.c_str());
	//

	PLOG_DEBUG("<%" PRIXPTR "> Initialized.", this);
}

Plugin::FaceMaskFilter::Instance::~Instance() {
	PLOG_DEBUG("<%" PRIXPTR "> Finalizing...", this);

	// kill the thread
	maskDataShutdown = true;
	PLOG_DEBUG("<%" PRIXPTR "> Stopping worker Threads...", this);
	{
		std::unique_lock<std::mutex> lock(detection.mutex);
		detection.shutdown = true;
	}
	// wait for them to die
	detection.thread.join();
	maskDataThread.join();
	PLOG_DEBUG("<%" PRIXPTR "> Worker Thread stopped.", this);

	obs_enter_graphics();
	gs_texrender_destroy(sourceRenderTarget);
	gs_texrender_destroy(drawTexRender);
	gs_texrender_destroy(alertTexRender);
	gs_texrender_destroy(detectTexRender);
	for (int i = 0; i < ThreadData::BUFFER_SIZE; i++) {
		if (detection.frames[i].capture.texture) {
			gs_texture_destroy(detection.frames[i].capture.texture);
		}
	}
	if (testingStage)
		gs_stagesurface_destroy(testingStage);
	if (detectStage)
		gs_stagesurface_destroy(detectStage);
	if (alertTextTexture)
		gs_texture_destroy(alertTextTexture);
	maskData = nullptr;
	obs_leave_graphics();

	delete smllFaceDetector;
	delete smllRenderer;
	delete smllFont;
	delete smllTextShaper;

	if (taskHandle != NULL) {
		AvRevertMmThreadCharacteristics(taskHandle);
	}

	PLOG_DEBUG("<%" PRIXPTR "> Finalized.", this);
}

uint32_t Plugin::FaceMaskFilter::Instance::get_width(void *ptr) {
	if (ptr == nullptr)
		return 0;
	return reinterpret_cast<Instance*>(ptr)->get_width();
}

uint32_t Plugin::FaceMaskFilter::Instance::get_width() {
	return obs_source_get_base_width(obs_filter_get_target(source));
}

uint32_t Plugin::FaceMaskFilter::Instance::get_height(void *ptr) {
	if (ptr == nullptr)
		return 0;
	return reinterpret_cast<Instance*>(ptr)->get_height();
}

uint32_t Plugin::FaceMaskFilter::Instance::get_height() {
	return obs_source_get_base_height(obs_filter_get_target(source));
}

void Plugin::FaceMaskFilter::Instance::get_defaults(obs_data_t *data) {

	obs_data_set_default_bool(data, P_DEACTIVATE, false);

	char* defMaskFolder = obs_module_file(kDefaultMaskFolder);
	obs_data_set_default_string(data, P_MASKFOLDER, defMaskFolder);

#ifdef PUBLIC_RELEASE	
	obs_data_set_default_string(data, P_MASK, kDefaultMask);
	obs_data_set_default_string(data, P_ALERT_INTRO, kDefaultIntro);
	obs_data_set_default_string(data, P_ALERT_OUTRO, kDefaultOutro);
#else 
	std::string jsonWithPath = defMaskFolder;
	jsonWithPath = jsonWithPath + "/" + kDefaultMask;
	obs_data_set_default_string(data, P_MASK, jsonWithPath.c_str());

	jsonWithPath = defMaskFolder; 
	jsonWithPath = jsonWithPath + "/" + kDefaultIntro;
	obs_data_set_default_string(data, P_ALERT_INTRO, jsonWithPath.c_str());

	jsonWithPath = defMaskFolder; 
	jsonWithPath = jsonWithPath + "/" + kDefaultOutro;
	obs_data_set_default_string(data, P_ALERT_OUTRO, jsonWithPath.c_str());
#endif

	bfree(defMaskFolder);

	// ALERTS
	obs_data_set_default_bool(data, P_ALERT_ACTIVATE, false);
	obs_data_set_default_string(data, P_ALERT_TEXT, "");
	obs_data_set_default_double(data, P_ALERT_DURATION, 10.0f);
	obs_data_set_default_string(data, P_ALERT_ATTRIBUTION, "");
	obs_data_set_default_double(data, P_ALERT_ATTRIBUTIONDURATION, 2.0f);
	obs_data_set_default_bool(data, P_ALERT_DOINTRO, false);
	obs_data_set_default_bool(data, P_ALERT_DOOUTRO, false);
	
	obs_data_set_default_double(data, P_ALERT_OFFSET_BIG, 0.2f);
	obs_data_set_default_double(data, P_ALERT_OFFSET_SMALL, 0.1f);
	obs_data_set_default_double(data, P_ALERT_MIN_SIZE, 0.2f);
	obs_data_set_default_double(data, P_ALERT_MAX_SIZE, 0.4f);
	obs_data_set_default_double(data, P_ALERT_SHOW_DELAY, 0.0f);

	obs_data_set_default_bool(data, P_CARTOON, false);
	obs_data_set_default_bool(data, P_BGREMOVAL, false);

	obs_data_set_default_bool(data, P_GENTHUMBS, false);

#ifdef PUBLIC_RELEASE
	obs_data_set_default_bool(data, P_DRAWMASK, false);
#else
	obs_data_set_default_bool(data, P_DRAWMASK, true);
#endif
	obs_data_set_default_bool(data, P_DRAWALERT, false);
	obs_data_set_default_bool(data, P_DRAWFACEDATA, false);
	obs_data_set_default_bool(data, P_DRAWMORPHTRIS, false);
	obs_data_set_default_bool(data, P_DRAWCROPRECT, false);

	obs_data_set_default_bool(data, P_DEMOMODEON, false);
	obs_data_set_default_double(data, P_DEMOINTERVAL, 5.0f);
	obs_data_set_default_double(data, P_DEMODELAY, 3.0f);

#if !defined(PUBLIC_RELEASE)
	// default advanced params
	smll::Config::singleton().set_defaults(data);
#endif
}


obs_properties_t * Plugin::FaceMaskFilter::Instance::get_properties(void *ptr) {
	obs_properties_t* props = obs_properties_create();

	// If OBS gave us a source (internally called "context"),
	// we can use that here.
	if (ptr != nullptr)
		reinterpret_cast<Instance*>(ptr)->get_properties(props);

	return props;
}

static void add_bool_property(obs_properties_t *props, const char* name) {
	obs_property_t* p = obs_properties_add_bool(props, name, P_TRANSLATE(name));
	std::string n = name; n += ".Description";
	obs_property_set_long_description(p, P_TRANSLATE(n.c_str()));
}

static void add_text_property(obs_properties_t *props, const char* name) {
	obs_property_t* p = p = obs_properties_add_text(props, name, P_TRANSLATE(name),
		obs_text_type::OBS_TEXT_DEFAULT);
	std::string n = name; n += ".Description";
	obs_property_set_long_description(p, P_TRANSLATE(n.c_str()));
}

static void add_json_file_property(obs_properties_t *props, const char* name,
	const char* folder) {
	char* defFolder = obs_module_file(folder);
	obs_property_t* p = obs_properties_add_path(props, name, P_TRANSLATE(name),
		obs_path_type::OBS_PATH_FILE,
		"Face Mask JSON (*.json)", defFolder);
	std::string n = name; n += ".Description";
	obs_property_set_long_description(p, P_TRANSLATE(n.c_str()));
	bfree(defFolder);
}

static void add_float_slider(obs_properties_t *props, const char* name, float min, float max, float step) {
	obs_property_t* p = obs_properties_add_float_slider(props, name,
		P_TRANSLATE(name), min, max, step);
	std::string n = name; n += ".Description";
	obs_property_set_long_description(p, P_TRANSLATE(n.c_str()));
}


void Plugin::FaceMaskFilter::Instance::get_properties(obs_properties_t *props) {

#if defined(PUBLIC_RELEASE)

	// mask folder
	add_text_property(props, P_MASKFOLDER);

	// mask 
	add_text_property(props, P_MASK);

	// alert files
	add_text_property(props, P_ALERT_INTRO);
	add_text_property(props, P_ALERT_OUTRO);

#else

	// mask
	add_json_file_property(props, P_MASK, kDefaultMaskFolder);

	// alert files
	add_json_file_property(props, P_ALERT_INTRO, kDefaultMaskFolder);
	add_json_file_property(props, P_ALERT_OUTRO, kDefaultMaskFolder);

#endif

	// ALERT PROPERTIES
	add_bool_property(props, P_ALERT_ACTIVATE);
	add_text_property(props, P_ALERT_TEXT);
	add_float_slider(props, P_ALERT_DURATION, 5.0f, 60.0f, 0.1f);
	add_text_property(props, P_ALERT_ATTRIBUTION);
	add_float_slider(props, P_ALERT_ATTRIBUTIONDURATION, 5.0f, 60.0f, 0.1f);
	add_bool_property(props, P_ALERT_DOINTRO);
	add_bool_property(props, P_ALERT_DOOUTRO);

	add_float_slider(props, P_ALERT_OFFSET_BIG, 0.0f, 1.0f, 0.01f);
	add_float_slider(props, P_ALERT_OFFSET_SMALL, 0.0f, 1.0f, 0.01f);
	add_float_slider(props, P_ALERT_MIN_SIZE, 0.0f, 1.0f, 0.01f);
	add_float_slider(props, P_ALERT_MAX_SIZE, 0.0f, 1.0f, 0.01f);
	add_float_slider(props, P_ALERT_SHOW_DELAY, 0.0f, 10.0f, 0.1f);

#if !defined(PUBLIC_RELEASE)

	// force mask/alert drawing
	add_bool_property(props, P_DRAWMASK);
	add_bool_property(props, P_DRAWALERT);

	// bg removal
	add_bool_property(props, P_BGREMOVAL);

	// cartoon mode
	add_bool_property(props, P_CARTOON);

	// disable the plugin
	add_bool_property(props, P_DEACTIVATE);

	// rewind button
	obs_properties_add_button(props, P_REWIND, P_TRANSLATE(P_REWIND), 
		rewind_clicked);

	// Demo mode
	add_bool_property(props, P_DEMOMODEON);
	add_text_property(props, P_DEMOFOLDER);
	add_float_slider(props, P_DEMOINTERVAL, 1.0f, 60.0f, 1.0f);
	add_float_slider(props, P_DEMODELAY, 1.0f, 60.0f, 1.0f);

	add_bool_property(props, P_GENTHUMBS);

	// debug drawing flags
	add_bool_property(props, P_DRAWFACEDATA);
	add_bool_property(props, P_DRAWMORPHTRIS);
	add_bool_property(props, P_DRAWCROPRECT);

	// add advanced configuration params
	smll::Config::singleton().get_properties(props);

#endif
}

bool Plugin::FaceMaskFilter::Instance::rewind_clicked(obs_properties_t *pr, obs_property_t *p, void *ptr) {
	if (ptr == nullptr)
		return false;
	return reinterpret_cast<Instance*>(ptr)->rewind_clicked(pr, p);
}

bool Plugin::FaceMaskFilter::Instance::rewind_clicked(obs_properties_t *pr, obs_property_t *p) {
	UNUSED_PARAMETER(pr);
	UNUSED_PARAMETER(p);
	this->request_rewind = true;
	return true;
}

void Plugin::FaceMaskFilter::Instance::update(void *ptr, obs_data_t *data) {
	if (ptr == nullptr)
		return;
	return reinterpret_cast<Instance*>(ptr)->update(data);
}

void Plugin::FaceMaskFilter::Instance::update(obs_data_t *data) {

#if !defined(PUBLIC_RELEASE)
	// update advanced properties
	smll::Config::singleton().update_properties(data);
#endif

	// mask file names
	maskFolder = (char*)obs_data_get_string(data, P_MASKFOLDER);
	maskFilename = (char*)obs_data_get_string(data, P_MASK);

	// Flags
	autoBGRemoval = obs_data_get_bool(data, P_BGREMOVAL);
	cartoonMode = obs_data_get_bool(data, P_CARTOON);

	// Alerts
	bool lastAlertActivate = alertActivate;
	alertActivate = obs_data_get_bool(data, P_ALERT_ACTIVATE);
	alertTriggered = (!lastAlertActivate && alertActivate);
	alertText = obs_data_get_string(data, P_ALERT_TEXT);
	alertAttribution = obs_data_get_string(data, P_ALERT_ATTRIBUTION);
	alertDuration = (float)obs_data_get_double(data, P_ALERT_DURATION);
	alertAttributionDuration = (float)obs_data_get_double(data, P_ALERT_ATTRIBUTIONDURATION);
	alertDoIntro = obs_data_get_bool(data, P_ALERT_DOINTRO);
	alertDoOutro = obs_data_get_bool(data, P_ALERT_DOOUTRO);
	introFilename = (char*)obs_data_get_string(data, P_ALERT_INTRO);
	outroFilename = (char*)obs_data_get_string(data, P_ALERT_OUTRO);
	alertOffsetBig = (float)obs_data_get_double(data, P_ALERT_OFFSET_BIG);
	alertOffsetSmall = (float)obs_data_get_double(data, P_ALERT_OFFSET_SMALL);
	alertMinSize = (float)obs_data_get_double(data, P_ALERT_MIN_SIZE);
	alertMaxSize = (float)obs_data_get_double(data, P_ALERT_MAX_SIZE);
	alertShowDelay = (float)obs_data_get_double(data, P_ALERT_SHOW_DELAY);

	// demo mode
	demoModeOn = obs_data_get_bool(data, P_DEMOMODEON);
	demoModeFolder = obs_data_get_string(data, P_DEMOFOLDER);
	demoModeInterval = (float)obs_data_get_double(data, P_DEMOINTERVAL);
	demoModeDelay = (float)obs_data_get_double(data, P_DEMODELAY);
	demoModeGenPreviews = obs_data_get_bool(data, P_GENTHUMBS);

	// update our param values
	drawMask = obs_data_get_bool(data, P_DRAWMASK);
	if (alertsLoaded) {
		bool lastDrawAlert = drawAlert;
		drawAlert = obs_data_get_bool(data, P_DRAWALERT);
		if (!lastDrawAlert && drawAlert) {
			for (int i = 0; i < AlertLocation::NUM_ALERT_LOCATIONS; i++) {
				if (alertMaskDatas[i]) {
					alertMaskDatas[i]->Rewind();
					alertMaskDatas[i]->Play();
				}
			}
		}
		else if (lastDrawAlert && !drawAlert) {
			for (int i = 0; i < AlertLocation::NUM_ALERT_LOCATIONS; i++) {
				if (alertMaskDatas[i]) {
					alertMaskDatas[i]->Rewind(true);
					alertMaskDatas[i]->PlayBackwards();
				}
			}
		}
	}
	drawFaces = obs_data_get_bool(data, P_DRAWFACEDATA);
	drawMorphTris = obs_data_get_bool(data, P_DRAWMORPHTRIS);
	drawFDRect = obs_data_get_bool(data, P_DRAWCROPRECT);
}

void Plugin::FaceMaskFilter::Instance::activate(void *ptr) {
	if (ptr == nullptr)
		return;
	reinterpret_cast<Instance*>(ptr)->activate();
}

void Plugin::FaceMaskFilter::Instance::activate() {
	PLOG_DEBUG("<%" PRIXPTR "> Activating...", this);
	isActive = true;
}

void Plugin::FaceMaskFilter::Instance::deactivate(void *ptr) {
	if (ptr == nullptr)
		return;
	reinterpret_cast<Instance*>(ptr)->deactivate();
}

void Plugin::FaceMaskFilter::Instance::deactivate() {
	PLOG_DEBUG("<%" PRIXPTR "> Deactivating...", this);
	isActive = false;
}

void Plugin::FaceMaskFilter::Instance::show(void *ptr) {
	if (ptr == nullptr)
		return;
	reinterpret_cast<Instance*>(ptr)->show();
}

void Plugin::FaceMaskFilter::Instance::show() {
	PLOG_DEBUG("<%" PRIXPTR "> Show...", this);
	isVisible = true;
}

void Plugin::FaceMaskFilter::Instance::hide(void *ptr) {
	if (ptr == nullptr)
		return;
	reinterpret_cast<Instance*>(ptr)->hide();
}

void Plugin::FaceMaskFilter::Instance::hide() {
	PLOG_DEBUG("<%" PRIXPTR "> Hide...", this);
	isVisible = false;
	{
		// reset the buffer
		std::unique_lock<std::mutex> lock(detection.mutex);
		detection.frameIndex = -1;
		detection.facesIndex = -1;
	}
}

void Plugin::FaceMaskFilter::Instance::video_tick(void *ptr, float timeDelta) {
	if (ptr == nullptr)
		return;
	reinterpret_cast<Instance*>(ptr)->video_tick(timeDelta);
}

void Plugin::FaceMaskFilter::Instance::video_tick(float timeDelta) {

	videoTicked = true;

	if (!isVisible || !isActive) {
		// *** SKIP TICK ***
		return;
	}

	// ----- GET FACES FROM OTHER THREAD -----
	updateFaces();

	// demo mode stuff
	demoModeUpdate(timeDelta);

	// Lock mask datas mutex
	std::unique_lock<std::mutex> masklock(maskDataMutex, std::try_to_lock);
	if (!masklock.owns_lock()) {
		// *** SKIP TICK ***
		return;
	}

	// Figure out what's going on
	bool introActive = false;
	bool outroActive = false;
	float maskActiveTime = 0.0f;
	float alertOnTime = MASK_FADE_TIME;
	if (alertDoIntro && introData) {
		alertOnTime = introData->GetIntroDuration();
		maskActiveTime = introData->GetIntroDuration() - 
			introData->GetIntroFadeTime();
		if (alertElapsedTime <= introData->GetIntroDuration())
			introActive = true;
	}
	float maskInactiveTime = alertDuration;
	float alertOffTime = alertDuration - MASK_FADE_TIME;
	if (alertDoOutro && outroData) {
		maskInactiveTime -= outroData->GetIntroDuration() -
			outroData->GetIntroFadeTime();
		alertOffTime = alertDuration - outroData->GetIntroDuration();
		if (alertElapsedTime >= (alertDuration - outroData->GetIntroDuration()))
			outroActive = true;
	}
	alertOnTime += alertShowDelay;
	alertOffTime -= alertAnimationDuration;
	bool maskActive = (alertElapsedTime >= maskActiveTime &&
		alertElapsedTime <= maskInactiveTime);
	if (drawMask)
		maskActive = true;

	// get the right mask data
	Mask::MaskData* mdat = maskData.get();
	if (demoModeOn && !demoModeInDelay) {
		if (demoCurrentMask >= 0 && demoCurrentMask < demoMaskDatas.size())
			mdat = demoMaskDatas[demoCurrentMask].get();
	}

	// Alert triggered?
	if (alertTriggered) {
		alertElapsedTime = 0.0f;
		// rewind everything
		if (mdat)
			mdat->Rewind();
		if (introData)
			introData->Rewind();
		if (outroData)
			outroData->Rewind();
		alertTriggered = false;
		alertShown = false;
		for (int i = 0; i < AlertLocation::NUM_ALERT_LOCATIONS; i++) {
			if (alertMaskDatas[i]) {
				alertMaskDatas[i]->Rewind();
			}
		}
	}

	// mask active?
	if (maskActive) {
		if (mdat) {
			// rewind
			if (request_rewind) {
				mdat->Rewind();
				request_rewind = false;
			}
			// tick main mask
			mdat->Tick(timeDelta);
		}
	}

	// Tick the alerts
	if (alertsLoaded) {
		alertElapsedTime += timeDelta;

		for (int i = 0; i < AlertLocation::NUM_ALERT_LOCATIONS; i++) {
			if (alertMaskDatas[i]) {
				alertMaskDatas[i]->Tick(timeDelta);
			}
		}
		bool alertOn = (alertElapsedTime >= alertOnTime &&
			alertElapsedTime <= alertOffTime);

		if (!drawAlert) {
			// show alert bubble?
			if (alertOn && !alertShown) {
				alertShown = true;
				for (int i = 0; i < AlertLocation::NUM_ALERT_LOCATIONS; i++) {
					if (alertMaskDatas[i]) {
						alertMaskDatas[i]->Play();
					}
				}
			}
			// hide alert bubble?
			else if (!alertOn && alertShown) {
				alertShown = false;
				for (int i = 0; i < AlertLocation::NUM_ALERT_LOCATIONS; i++) {
					if (alertMaskDatas[i]) {
						alertMaskDatas[i]->Rewind(true);
						alertMaskDatas[i]->PlayBackwards();
					}
				}
			}
		}

	}

	// Tick the intro/outro
	if (introActive) {
		introData->Tick(timeDelta);
	}
	if (outroActive) {
		outroData->Tick(timeDelta);
	}
}

/*
 * Sets frames active status to false
 */
void Plugin::FaceMaskFilter::Instance::clearFramesActiveStatus() {
	for (int i = 0; i < ThreadData::BUFFER_SIZE; i++) {
		detection.frames[i].active = false;
	}
}

void Plugin::FaceMaskFilter::Instance::video_render(void *ptr,
	gs_effect_t *effect) {
	if (ptr == nullptr)
		return;
	reinterpret_cast<Instance*>(ptr)->video_render(effect);
}

void Plugin::FaceMaskFilter::Instance::video_render(gs_effect_t *effect) {

	// Skip rendering if inactive or invisible.
	if (!isActive || !isVisible || 
		// or if the alert is done
		(!drawMask && alertElapsedTime > alertDuration)) {
		// reset the buffer
		std::unique_lock<std::mutex> lock(detection.mutex);
		detection.frameIndex = -1;
		detection.facesIndex = -1;
<<<<<<< HEAD
		// reset the detected faces
		smllFaceDetector->ResetFaces();
		faces.length = 0;
=======
		clearFramesActiveStatus();
>>>>>>> 5fd8c80b
		// make sure file loads still happen
		checkForMaskUnloading();
		// *** SKIP ***
		obs_source_skip_video_filter(source);
		return;
	}

	// Grab parent and target source.
	obs_source_t *parent = obs_filter_get_parent(source);
	obs_source_t *target = obs_filter_get_target(source);
	if ((parent == NULL) || (target == NULL)) {
		// *** SKIP ***
		obs_source_skip_video_filter(source);
		return;
	}

	// Target base width and height.
	baseWidth = obs_source_get_base_width(target);
	baseHeight = obs_source_get_base_height(target);
	if ((baseWidth <= 0) || (baseHeight <= 0)) {
		// *** SKIP ***
		obs_source_skip_video_filter(source);
		return;
	}

	// Canvas info
	getCanvasInfo();

	// Effects
	gs_effect_t* defaultEffect = obs_get_base_effect(OBS_EFFECT_DEFAULT);

	// Render source frame to a texture
	gs_texture* sourceTexture = RenderSourceTexture(effect ? effect : defaultEffect);
	if (sourceTexture == NULL) {
		// *** SKIP ***
		obs_source_skip_video_filter(source);
		return;
	}

	// smll needs a "viewport" to draw
	smllRenderer->SetViewport(baseWidth, baseHeight);

	// ----- SEND FRAME TO FACE DETECTION THREAD -----
	SendSourceTextureToThread(sourceTexture);

	// Get mask data mutex
	std::unique_lock<std::mutex> masklock(maskDataMutex, std::try_to_lock);
	if (!masklock.owns_lock()) {
		// *** SKIP RENDERING ***
		obs_source_skip_video_filter(source);
		return;
	}

	// ----- DRAW -----

	// OBS rendering state
	gs_blend_state_push();
	setupRenderingState();

	// get mask data to draw
	Mask::MaskData* mask_data = maskData.get();
	if (demoModeOn && demoMaskDatas.size() > 0) {
		if (demoCurrentMask >= 0 &&
			demoCurrentMask < demoMaskDatas.size()) {
			mask_data = demoMaskDatas[demoCurrentMask].get();
		}
	}

	// set up alphas
	bool introActive = false;
	bool outroActive = false;
	float maskAlpha = 1.0f;
	if (alertDoIntro && introData) {
		float t1 = introData->GetIntroDuration() -
			introData->GetIntroFadeTime();
		float t2 = introData->GetIntroDuration();
		if (alertElapsedTime < t1)
			maskAlpha = 0.0f;
		else if (alertElapsedTime < t2)
			maskAlpha = Utils::hermite((alertElapsedTime - t1) / (t2 - t1), 0.0f, 1.0f);
		if (alertElapsedTime <= introData->GetIntroDuration())
			introActive = true;
	}
	else {
		if (alertElapsedTime < MASK_FADE_TIME)
			maskAlpha = Utils::hermite(alertElapsedTime / MASK_FADE_TIME, 0.0f, 1.0f);
	}
	float outroDuration = MASK_FADE_TIME;
	if (alertDoOutro && outroData) {
		outroDuration = outroData->GetIntroDuration();
		float t1 = alertDuration - outroData->GetIntroDuration();
		float t2 = t1 + outroData->GetIntroFadeTime();
		if (alertElapsedTime > t2)
			maskAlpha = 0.0f;
		else if (alertElapsedTime > t1)
			maskAlpha = Utils::hermite((alertElapsedTime - t1) / (t2 - t1), 1.0f, 0.0f);
		if (alertElapsedTime < alertDuration && 
			alertElapsedTime >= (alertDuration - outroData->GetIntroDuration()))
			outroActive = true;
	}
	else {
		float t = alertDuration - MASK_FADE_TIME;
		if (alertElapsedTime > alertDuration)
			maskAlpha = 0.0f;
		else if (alertElapsedTime > t)
			maskAlpha = Utils::hermite((alertElapsedTime - 1) / MASK_FADE_TIME, 1.0f, 0.0f);
	}
	if (drawMask)
		maskAlpha = 1.0f;
	if (mask_data) {
		mask_data->SetGlobalAlpha(maskAlpha);
	}
	float alertAttributionStartTime = alertDuration -
		(alertAnimationDuration + alertAttributionDuration + outroDuration);

	// Select the video frame to draw
	// - since we are already caching frames of video for the
	//   face detection thread to consume, we can likely find
	//   the frame of video that matches the timestamp of the
	//   current detection data.
	gs_texture_t* vidTex = FindCachedFrame(timestamp);
	if (vidTex == nullptr) {
		vidTex = sourceTexture;
	}

	// some reasons triangulation should be destroyed
	if (!mask_data || faces.length == 0) {
		triangulation.DestroyBuffers();
	}

	// flags
	bool genThumbs = mask_data && demoModeOn &&
		demoModeMaskChanged && demoModeGenPreviews && demoModeSavingFrames;

	// render mask to texture
	gs_texture* mask_tex = nullptr;
	if (faces.length > 0 && !demoModeInDelay) {
		// only render once per video tick
		if (videoTicked) {

			// draw mask to texture
			gs_texrender_reset(drawTexRender);
			if (gs_texrender_begin(drawTexRender, baseWidth, baseHeight)) {

				// clear
				vec4 black, thumbbg;
				vec4_zero(&black);
				float vv = (float)0x9a / 255.0f;
				vec4_set(&thumbbg, vv, vv, vv, 1.0f);
				gs_clear(GS_CLEAR_COLOR | GS_CLEAR_DEPTH, &black, 1.0f, 0);

				if (mask_data) {

					// Swap texture with video texture :P
					// TODO: we'd prefer to have the mask drawn on top
					// TODO: this should be a feature!!
					//std::shared_ptr<Mask::Resource::Image> img = std::dynamic_pointer_cast<Mask::Resource::Image>
					//	(mask_data->GetResource("diffuse-1"));
					//if (img)
					//	img->SwapTexture(vidTex);

					// Check here for no morph
					if (!mask_data->GetMorph()) {
						triangulation.DestroyBuffers();
					}

					// Draw depth-only stuff
					for (int i = 0; i < faces.length; i++) {
						gs_matrix_push();
						setFaceTransform(faces[i], mask_data->IsIntroAnimation());
						drawMaskData(mask_data, true, false);
						gs_matrix_pop();
					}

					// if we are generating thumbs
					if (genThumbs) {
						// clear the color buffer (leaving depth info there)
						gs_clear(GS_CLEAR_COLOR, &thumbbg, 1.0f, 0);
					}
					else {
						// clear the color buffer (leaving depth info there)
						gs_clear(GS_CLEAR_COLOR, &black, 1.0f, 0);
					}

					// draw video to the mask texture?
					if (genThumbs || mask_data->DrawVideoWithMask()) {
						// setup transform state
						gs_viewport_push();
						gs_projection_push();
						gs_matrix_push();
						gs_set_viewport(0, 0, baseWidth, baseHeight);
						gs_ortho(0, (float)baseWidth, 0, (float)baseHeight, -1, 1);
						gs_matrix_identity();

						// Draw the source video
						if (mask_data && !demoModeInDelay) {
							triangulation.autoBGRemoval = autoBGRemoval;
							triangulation.cartoonMode = cartoonMode;
							mask_data->RenderMorphVideo(vidTex, baseWidth, baseHeight, triangulation);
						}
						else {
							// Draw the source video
							gs_enable_depth_test(false);
							gs_set_cull_mode(GS_NEITHER);
							while (gs_effect_loop(defaultEffect, "Draw")) {
								gs_effect_set_texture(gs_effect_get_param_by_name(defaultEffect,
									"image"), vidTex);
								gs_draw_sprite(vidTex, 0, baseWidth, baseHeight);
							}
						}

						// restore transform state
						gs_matrix_pop();
						gs_viewport_pop();
						gs_projection_pop();
					}

					// Draw regular stuff
					for (int i = 0; i < faces.length; i++) {
						if (maskAlpha > 0.0f) {
							gs_matrix_push();
							setFaceTransform(faces[i], mask_data->IsIntroAnimation());
							drawMaskData(mask_data, false, false);
							gs_matrix_pop();
						}
					}

					if (introActive || outroActive)
						gs_clear(GS_CLEAR_DEPTH, &black, 1.0f, 0);

					for (int i = 0; i < faces.length; i++) {
						if (introActive) {
							gs_matrix_push();
							setFaceTransform(faces[i], true);
							drawMaskData(introData.get(), false, false);
							gs_matrix_pop();
						}
						if (outroActive) {
							gs_matrix_push();
							setFaceTransform(faces[i], true);
							drawMaskData(outroData.get(), false, false);
							gs_matrix_pop();
						}
					}
				}

				// draw face detection data
				if (drawFaces)
					smllRenderer->DrawFaces(faces);

				gs_texrender_end(drawTexRender);
			}
		}

		mask_tex = gs_texrender_get_texture(drawTexRender);
	}

	// render alert to texture
	gs_texture* alert_tex = nullptr;
	if (!demoModeOn &&
		alertsLoaded && alertMaskDatas[currentAlertLocation]) {

		// only render once per video tick
		if (videoTicked) {
			// what alert text are we drawing?
			std::string theText = alertText;
			if (alertAttribution.length() > 0 &&
				alertElapsedTime >= alertAttributionStartTime) {
				theText = alertAttribution;
			}

			// set empty strings to [kevin]...
			if (theText.length() < 1) {
				theText = "\200...";
			}

			// render text to texture
			if (renderedAlertText != theText) {

				// text shaper for alerts
				smllTextShaper->SetString(theText);
				theText = smllTextShaper->GetString(); // get clean string

				// Based on current alerts
				// TODO: will have to do better
				gs_rect r;
				r.cx = (int)ALIGN_4((float)alertViewport.cx * 0.66f);
				r.cy = (int)ALIGN_4((float)alertViewport.cy * 0.433f);

				// Render text to texture
				int size = smllTextShaper->GetOptimalSize(*smllFont, r.cx, r.cy);
				smllFont->RenderBitmapFont(size);
				std::vector<std::string> lines = smllTextShaper->GetLines(*smllFont, size, r.cx);
				if (alertTextTexture)
					gs_texture_destroy(alertTextTexture);
				alertTextTexture = smllRenderer->RenderTextToTexture(lines, r.cx, r.cy, smllFont);

				// Swap texture
				std::shared_ptr<Mask::Resource::Image> img = std::dynamic_pointer_cast<Mask::Resource::Image>
					(alertMaskDatas[currentAlertLocation]->GetResource("diffuse-1"));
				if (img)
					img->SwapTexture(alertTextTexture);

				// done
				renderedAlertText = theText;
			}

			// draw stuff to texture
			gs_texrender_reset(alertTexRender);
			if (gs_texrender_begin(alertTexRender, alertViewport.cx, alertViewport.cy)) {

				// clear
				vec4 black;
				vec4_zero(&black);
				gs_clear(GS_CLEAR_COLOR | GS_CLEAR_DEPTH, &black, 1.0f, 0);

				// Draw the alert mask
				gs_matrix_push();
				gs_matrix_identity();
				gs_matrix_translate3f(0.0f, 0.0f, alertTranslation);
				drawMaskData(alertMaskDatas[currentAlertLocation].get(), false, true);
				gs_matrix_pop();

				gs_texrender_end(alertTexRender);
			}
		}
		alert_tex = gs_texrender_get_texture(alertTexRender);
	}

	// SPRITE DRAWING - draw rendered stuff as sprites

	// set up for sprite rendering
	gs_set_cull_mode(GS_NEITHER);
	gs_enable_blending(true);
	gs_enable_depth_test(false);
	gs_enable_color(true, true, true, true);
	gs_blend_function(gs_blend_type::GS_BLEND_SRCALPHA,
		gs_blend_type::GS_BLEND_INVSRCALPHA);

	// Draw the source video:
	// - if we are not drawing the video with the mask, then we need
	//   to draw video now.
	if (!mask_data ||
		(!mask_data->DrawVideoWithMask() &&
			!genThumbs)) {

		// Draw the source video
		if (mask_data && !demoModeInDelay) {
			triangulation.autoBGRemoval = autoBGRemoval;
			triangulation.cartoonMode = cartoonMode;
			mask_data->RenderMorphVideo(vidTex, baseWidth, baseHeight, triangulation);
		}
		else {
			// Draw the source video
			while (gs_effect_loop(defaultEffect, "Draw")) {
				gs_effect_set_texture(gs_effect_get_param_by_name(defaultEffect,
					"image"), vidTex);
				gs_draw_sprite(vidTex, 0, baseWidth, baseHeight);
			}
		}
	}

	// Draw the rendered Mask
	if (mask_tex) {
		while (gs_effect_loop(defaultEffect, "Draw")) {
			gs_effect_set_texture(gs_effect_get_param_by_name(defaultEffect,
				"image"), mask_tex);
			gs_draw_sprite(mask_tex, 0, baseWidth, baseHeight);
		}
	}
	
	// Draw the rendered alert
	if (alert_tex) {

		blog(LOG_DEBUG, "DRAWING ALERT");

		// draw the rendering on top of the video
		gs_matrix_push();
		gs_matrix_identity();
		gs_matrix_translate3f((float)alertViewport.x, (float)alertViewport.y, 0);
		while (gs_effect_loop(defaultEffect, "Draw")) {
			gs_effect_set_texture(gs_effect_get_param_by_name(defaultEffect,
				"image"), alert_tex);
			gs_draw_sprite(alert_tex, 0, alertViewport.cx, alertViewport.cy);
		}
		gs_matrix_pop();
	}

	// draw face detection data
	if (drawFaces)
		smllRenderer->DrawFaces(faces);

	// draw crop rectangles
	drawCropRects(baseWidth, baseHeight);

	// demo mode render stuff
	demoModeRender(vidTex, mask_tex, mask_data);

	// restore rendering state
	gs_blend_state_pop();

	// since we are on the gpu right now anyway, here is 
	// a good spot to unload mask data if we need to.
	checkForMaskUnloading();

	// 1 frame only
	demoModeMaskJustChanged = false;
	videoTicked = false;
}

void Plugin::FaceMaskFilter::Instance::checkForMaskUnloading() {
	// Check for file/folder changes
	if (maskFilename &&	currentMaskFilename != maskFilename) {
		maskData = nullptr;
	}
	if (introFilename && currentIntroFilename != introFilename) {
		introData = nullptr;
	}
	if (outroFilename && currentOutroFilename != outroFilename) {
		outroData = nullptr;
	}
	if (maskFolder &&	currentMaskFolder != maskFolder) {
		maskData = nullptr;
		introData = nullptr;
		outroData = nullptr;
	}
}


void Plugin::FaceMaskFilter::Instance::demoModeUpdate(float timeDelta) {
	// demo mode : switch masks/delay
	if (demoModeOn && demoMaskDatas.size()) {
		demoModeElapsed += timeDelta;
		if (demoModeInDelay && (demoModeElapsed > demoModeDelay)) {
			demoModeInDelay = false;
			demoModeElapsed -= demoModeDelay;
		}
		else if (!demoModeInDelay && (demoModeElapsed > demoModeInterval)) {
			demoCurrentMask = (demoCurrentMask + 1) % demoMaskDatas.size();
			demoModeMaskChanged = true;
			demoModeMaskJustChanged = true;
			demoModeSavingFrames = false;
			demoModeElapsed -= demoModeInterval;
			demoModeInDelay = true;
		}
	}
}

void Plugin::FaceMaskFilter::Instance::demoModeRender(gs_texture* vidTex, gs_texture* maskTex, 
	Mask::MaskData* mask_data) {

	// generate previews?
	if (demoModeOn && !demoModeInDelay && videoTicked &&
		demoModeMaskChanged && demoModeGenPreviews) {

		// get frame color
		if (!testingStage) {
			testingStage = gs_stagesurface_create(baseWidth, baseHeight, GS_RGBA);
		}
		gs_stage_texture(testingStage, vidTex);
		uint8_t *data; uint32_t linesize;
		bool isRed = false;
		if (gs_stagesurface_map(testingStage, &data, &linesize)) {
			uint8_t red = *data++;
			uint8_t green = *data++;
			uint8_t blue = *data++;
			if (red > 252 && green < 3 && blue < 3) {
				isRed = true;
			}
			gs_stagesurface_unmap(testingStage);
		}

		if (demoModeSavingFrames) {
			// sometimes the red frame is 2 frames
			if (isRed && previewFrames.size() < 1) {
				mask_data->Rewind();
			}
			else if (isRed) {
				// done
				WritePreviewFrames();
				demoModeMaskChanged = false;
				demoModeSavingFrames = false;
			}
			else {
				PreviewFrame pf(maskTex, baseWidth, baseHeight);
				previewFrames.emplace_back(pf);
			}
		}
		else if (isRed) {
			// ready to go
			mask_data->Rewind();
			demoModeSavingFrames = true;
		}
	}
}

gs_texture_t* Plugin::FaceMaskFilter::Instance::FindCachedFrame(const TimeStamp& ts) {
	int i = FindCachedFrameIndex(ts);
	if (i >= 0)
		return detection.frames[i].capture.texture;
	return nullptr;
}

int Plugin::FaceMaskFilter::Instance::FindCachedFrameIndex(const TimeStamp& ts) {
	// Look for a cached video frame with the closest timestamp

	// Return one that matches first
	for (int i = 0; i < ThreadData::BUFFER_SIZE; i++) {
		if (detection.frames[i].timestamp == ts &&
			detection.frames[i].capture.texture != nullptr &&
			detection.frames[i].capture.width == baseWidth &&
			detection.frames[i].capture.height == baseHeight) {
			return i;
		}
	}
	
	// NOTE : not sure if we should do this...bail out
	return -1;

	// Now look for a valid frame with the closest timestamp
	long long tst = TIMESTAMP_MS_LL(ts);
	long long diff = 0;
	int nearest = -1;
	for (int i = 0; i < ThreadData::BUFFER_SIZE; i++) {
		if (detection.frames[i].capture.texture != nullptr &&
			detection.frames[i].capture.width > 0 &&
			detection.frames[i].capture.height > 0) {
			if (diff == 0) {
				nearest = i;
				diff = UNSIGNED_DIFF(TIMESTAMP_MS_LL(detection.frames[i].timestamp), tst);
			}
			else {
				long long d = UNSIGNED_DIFF(TIMESTAMP_MS_LL(detection.frames[i].timestamp), tst);
				if (d < diff) {
					diff = d;
					nearest = i;
				}
			}
		}
	}

	// Return what we got
	return nearest;
}



bool Plugin::FaceMaskFilter::Instance::SendSourceTextureToThread(gs_texture* sourceTexture) {

	// only if first render after video tick
	if (!videoTicked)
		return false;

	// timestamp for this frame
	TimeStamp sourceTimestamp = NEW_TIMESTAMP;
	bool frameSent = false;

	// Get the index
	int fidx = detection.frameIndex;
	if (fidx < 0)
		fidx = 0;

	// if there's already an active frame, bail
	int last_idx = (fidx - 1 + ThreadData::BUFFER_SIZE) % ThreadData::BUFFER_SIZE;
	if (detection.frames[last_idx].active)
		return false;

	// lock current frame
	{
		std::unique_lock<std::mutex> lock(detection.frames[fidx].mutex,
			std::try_to_lock);
		if (lock.owns_lock()) {
			frameSent = true;

			smll::OBSTexture& capture = detection.frames[fidx].capture;
			smll::ImageWrapper& detect = detection.frames[fidx].detect;

			detection.frames[fidx].active = true;
			detection.frames[fidx].timestamp = sourceTimestamp;

			// (re) allocate capture texture if necessary
			if (capture.width != baseWidth ||
				capture.height != baseHeight) {
				capture.width = baseWidth;
				capture.height = baseHeight;
				if (capture.texture)
					gs_texture_destroy(capture.texture);
				gs_color_format fmt = gs_texture_get_color_format(sourceTexture);
				capture.texture = gs_texture_create(baseWidth, baseHeight, fmt, 1, 0, 0);
			}

			// copy capture texture
			gs_copy_texture(capture.texture, sourceTexture);

			// detect texture dimensions
			smll::OBSTexture detectTex;
			detectTex.width = smll::Config::singleton().get_int(
				smll::CONFIG_INT_FACE_DETECT_WIDTH);
			detectTex.height = (int)((float)detectTex.width *
				(float)baseHeight / (float)baseWidth);

			// render the detect texture
			smllRenderer->SpriteTexRender(capture.texture,
				detectTexRender, detectTex.width, detectTex.height);
			detectTex.texture = gs_texrender_get_texture(detectTexRender);

			// stage and copy
			if (detectStage == nullptr ||
				(int)gs_stagesurface_get_width(detectStage) != detectTex.width ||
				(int)gs_stagesurface_get_height(detectStage) != detectTex.height) {
				if (detectStage)
					gs_stagesurface_destroy(detectStage);
				detectStage = gs_stagesurface_create(detectTex.width, detectTex.height,
					gs_texture_get_color_format(detectTex.texture));
			}
			gs_stage_texture(detectStage, detectTex.texture);
			{
				uint8_t *data; uint32_t linesize;
				if (gs_stagesurface_map(detectStage, &data, &linesize)) {
					// (re) allocate detect image buffer if necessary
					if (detect.w != detectTex.width ||
						detect.h != detectTex.height ||
						detect.stride != (int)linesize) {

						detect.w = detectTex.width;
						detect.h = detectTex.height;
						detect.stride = linesize;
						detect.type = smll::OBSRenderer::OBSToSMLL(gs_texture_get_color_format(detectTex.texture));
						detect.AlignedAlloc();
					}

					if (USE_FAST_MEMCPY)
						Utils::fastMemcpy(detect.data, data, detect.getSize());
					else if (USE_IPP_MEMCPY) {
						smll::ImageWrapper src(detect.w, detect.h, detect.stride, detect.type, (char*)data);
						src.CopyTo(detect);
					}
					else
						memcpy(detect.data, data, detect.getSize());
					gs_stagesurface_unmap(detectStage);
				}
			}

			// get the right mask data
			Mask::MaskData* mdat = maskData.get();
			if (demoModeOn && !demoModeInDelay) {
				if (demoCurrentMask >= 0 && demoCurrentMask < demoMaskDatas.size())
					mdat = demoMaskDatas[demoCurrentMask].get();
			}

			// ask mask for a morph resource
			Mask::Resource::Morph* morph = nullptr;
			if (mdat) {
				morph = mdat->GetMorph();
			}

			// (possibly) update morph buffer
			if (morph) {
				if (morph->GetMorphData().IsNewerThan(detection.frames[fidx].morphData) || demoModeOn) {
					detection.frames[fidx].morphData = morph->GetMorphData();
				}
			}
			else {
				// Make sure current is invalid
				detection.frames[fidx].morphData.Invalidate();
			}
		}
	}

	// Advance frame index if we copied a frame
	if (frameSent) {
		std::unique_lock<std::mutex> lock(detection.mutex);
		detection.frameIndex = (fidx + 1) % ThreadData::BUFFER_SIZE;
	}

	return frameSent;
}

gs_texture* Plugin::FaceMaskFilter::Instance::RenderSourceTexture(gs_effect_t* effect) {

	// Render previous Filters to texture.
	gs_texrender_reset(sourceRenderTarget);
	if (gs_texrender_begin(sourceRenderTarget, baseWidth, baseHeight)) {
		if (obs_source_process_filter_begin(source, GS_RGBA,
			OBS_NO_DIRECT_RENDERING)) {
			gs_blend_state_push();
			gs_projection_push();

			gs_ortho(0, (float)baseWidth, 0, (float)baseHeight, -1, 1);
			gs_set_cull_mode(GS_NEITHER);
			gs_reset_blend_state();
			gs_blend_function(gs_blend_type::GS_BLEND_ONE, gs_blend_type::GS_BLEND_ZERO);
			gs_enable_depth_test(false);
			gs_enable_stencil_test(false);
			gs_enable_stencil_write(false);
			gs_enable_color(true, true, true, true);

			vec4 empty;
			vec4_zero(&empty);
			gs_clear(GS_CLEAR_COLOR, &empty, 0, 0);

			obs_source_process_filter_end(source,
				effect, baseWidth, baseHeight);

			gs_projection_pop();
			gs_blend_state_pop();
		}
		gs_texrender_end(sourceRenderTarget);
	}
	return gs_texrender_get_texture(sourceRenderTarget);
}

void Plugin::FaceMaskFilter::Instance::getCanvasInfo() {
	if (videoTicked) {
		// get canvas width & height
		gs_rect vpr;
		gs_get_viewport(&vpr);
		canvasWidth = vpr.cx;
		canvasHeight = vpr.cy;

		// get our dimensions (viewport) in the canvas
		matrix4 m;
		gs_matrix_get(&m);
		gs_rect svp;
		svp.x = (int)m.t.x;
		svp.y = (int)m.t.y;
		svp.cx = (int)((float)baseWidth * m.x.x);
		svp.cy = (int)((float)baseHeight * m.y.y);
		if (!gs_rect_equal(svp, sourceViewport)) {
			sourceViewport = svp;
			// reset our "smooth center"
			vec2_set(&smoothCenter,
				(float)sourceViewport.x + (sourceViewport.cx / 2),
				(float)sourceViewport.y + (sourceViewport.cy / 2));
		}

		// the "smooth center" follows tracked faces...smoothly
		if (faces.length) {
			// find center of all tracked faces
			vec2 c;
			vec2_zero(&c);
			for (int i = 0; i < faces.length; i++) {
				int x = (faces[i].bounds.left() + faces[i].bounds.right()) / 2;
				int y = (faces[i].bounds.top() + faces[i].bounds.bottom()) / 2;
				c.x += (float)x;
				c.y += (float)y;
			}
			c.x /= (float)faces.length;
			c.y /= (float)faces.length;

			// put in screen space
			c.x = (c.x / (float)baseWidth) * sourceViewport.cx + sourceViewport.x;
			c.y = (c.y / (float)baseHeight) * sourceViewport.cy + sourceViewport.y;

			// blend with the current smooth center
			float alpha = 0.01f;
			smoothCenter.x = (1.0f - alpha) * smoothCenter.x + alpha * c.x;
			smoothCenter.y = (1.0f - alpha) * smoothCenter.y + alpha * c.y;
		}

		// source/canvas centers
		vec2 sourcePos;
		vec2_set(&sourcePos,
			(float)sourceViewport.x + (sourceViewport.cx / 2),
			(float)sourceViewport.y + (sourceViewport.cy / 2));
		vec2 canvasCenter;
		vec2_set(&canvasCenter,
			(float)canvasWidth / 2, (float)canvasHeight / 2);

		// source viewport size as ratio of canvas
		float ratio = (float)sourceViewport.cx / (float)canvasWidth;
		vec2 track_pos = sourcePos;
		float size_threshold = 0.7f;
		if (ratio > size_threshold)
			track_pos = smoothCenter;

		// calculate alert location
		AlertLocation loc;
		bool is_left = false;
		bool is_top = false;
		if (track_pos.x < canvasCenter.x) {
			if (track_pos.y < canvasCenter.y) {
				loc = AlertLocation::RIGHT_BOTTOM;
			}
			else {
				is_top = true;
				loc = AlertLocation::RIGHT_TOP;
			}
		}
		else {
			is_left = true;
			if (track_pos.y < canvasCenter.y) {
				loc = AlertLocation::LEFT_BOTTOM;
			}
			else {
				is_top = true;
				loc = AlertLocation::LEFT_TOP;
			}
		}

		// set new location
		if (loc != currentAlertLocation) {
			currentAlertLocation = loc;
			// trigger redraw
			renderedAlertText = "";
		}

		// calculate alert box size
		float min = alertMinSize * canvasWidth;
		float max = alertMaxSize * canvasWidth;
		float alpha = (float)alertText.size() / 140.0f;
		alpha = (alpha > 1.0f) ? 1.0f : alpha;
		int alertW = (int)((1.0f - alpha) * min + alpha * max);
		int alertH = (int)((float)alertViewport.cx / alertAspectRatio);

		// set alert dimensions
		if (alertViewport.cx != alertW ||
			alertViewport.cy != alertH) {
			alertViewport.cx = alertW;
			alertViewport.cy = alertH;
			// trigger redraw
			renderedAlertText = "";
		}

		// calculate alert box position
		if (ratio > size_threshold) {
			// offset alert box
			int offset = (int)((float)sourceViewport.cx * alertOffsetBig);

			if (is_left)
				alertViewport.x = (int)smoothCenter.x - alertViewport.cx - offset;
			else
				alertViewport.x = (int)smoothCenter.x + offset;
			if (is_top)
				alertViewport.y = (int)smoothCenter.y - alertViewport.cy;
			else
				alertViewport.y = (int)smoothCenter.y;
		}
		else {
			// offset alert box
			int offset = (int)((float)sourceViewport.cx * alertOffsetSmall);

			if (is_left)
				alertViewport.x = sourceViewport.x - alertViewport.cx - offset;
			else
				alertViewport.x = sourceViewport.x + sourceViewport.cx + offset;
			if (is_top)
				alertViewport.y = (int)sourcePos.y - alertViewport.cy;
			else
				alertViewport.y = (int)sourcePos.y;
		}

		// keep it on the screen
		if (alertViewport.x < 0)
			alertViewport.x = 0;
		if ((alertViewport.x + alertViewport.cx) > canvasWidth)
			alertViewport.x = canvasWidth - alertViewport.cx;
		if (alertViewport.y < 0)
			alertViewport.y = 0;
		if ((alertViewport.y + alertViewport.cy) > canvasHeight)
			alertViewport.y = canvasHeight - alertViewport.cy;
	}
}


void Plugin::FaceMaskFilter::Instance::setupRenderingState() {

	// Set up sampler state
	// Note: We need to wrap for morphing
	gs_sampler_info sinfo;
	sinfo.address_u = GS_ADDRESS_WRAP;
	sinfo.address_v = GS_ADDRESS_WRAP;
	sinfo.address_w = GS_ADDRESS_CLAMP;
	sinfo.filter = GS_FILTER_LINEAR;
	sinfo.border_color = 0;
	sinfo.max_anisotropy = 0;
	gs_samplerstate_t* ss = gs_samplerstate_create(&sinfo);
	gs_load_samplerstate(ss, 0);
	gs_samplerstate_destroy(ss);

	// set up initial rendering state
	gs_enable_stencil_test(false);
	gs_enable_depth_test(false);
	gs_depth_function(GS_ALWAYS);
	gs_set_cull_mode(GS_NEITHER);
	gs_enable_color(true, true, true, true);
	gs_enable_blending(true);
	gs_blend_function(gs_blend_type::GS_BLEND_SRCALPHA,
		gs_blend_type::GS_BLEND_INVSRCALPHA);
}


void Plugin::FaceMaskFilter::Instance::setFaceTransform(const smll::DetectionResult& face, 
	bool billboard) {

	gs_matrix_identity();
	gs_matrix_translate3f((float)face.pose.translation[0],
		(float)face.pose.translation[1], (float)-face.pose.translation[2]);
	if (!billboard) {
		gs_matrix_rotaa4f((float)face.pose.rotation[0], (float)face.pose.rotation[1],
			(float)-face.pose.rotation[2], (float)-face.pose.rotation[3]);
	}
}



void Plugin::FaceMaskFilter::Instance::drawMaskData(Mask::MaskData*	_maskData, 
	bool depthOnly, bool isAlert) {

	gs_viewport_push();
	gs_projection_push();

	uint32_t w = baseWidth;
	uint32_t h = baseHeight;
	if (isAlert) {
		w = alertViewport.cx;
		h = alertViewport.cy;
	}

	gs_set_viewport(0, 0, w, h);
	gs_enable_depth_test(true);
	gs_depth_function(GS_LESS);

	float aspect = (float)w / (float)h;
	gs_perspective(FOVA(aspect), aspect, NEAR_Z, FAR_Z);

	_maskData->Render(depthOnly);

	gs_projection_pop();
	gs_viewport_pop();
}


int32_t Plugin::FaceMaskFilter::Instance::StaticThreadMain(Instance *ptr) {
	return ptr->LocalThreadMain();
}

int32_t Plugin::FaceMaskFilter::Instance::LocalThreadMain() {

	HANDLE hTask = NULL;
	DWORD taskIndex = 0;
	hTask = AvSetMmThreadCharacteristics(TEXT(MM_THREAD_TASK_NAME), &taskIndex);
	if (hTask == NULL) {
		blog(LOG_DEBUG, "[FaceMask] Failed to set MM thread characteristics");
	}

	// run until we're shut down
	TimeStamp lastTimestamp;
	while (true) {

		auto frameStart = std::chrono::system_clock::now();

		// get the frame index
		bool shutdown;
		int frame_idx;
		{
			std::unique_lock<std::mutex> lock(detection.mutex);
			frame_idx = detection.frameIndex;
			shutdown = detection.shutdown;
		}
		if (shutdown) break;
		if (frame_idx < 0) {
			std::this_thread::sleep_for(std::chrono::milliseconds(16));
			continue;
		}

		// the read index is always right behind the write
		frame_idx = (frame_idx + ThreadData::BUFFER_SIZE - 1) % ThreadData::BUFFER_SIZE;

		smll::DetectionResults detect_results;

		bool skipped = false;
		{
			std::unique_lock<std::mutex> lock(detection.frames[frame_idx].mutex);

			// check to see if we are detecting the same frame as last time
			if (lastTimestamp == detection.frames[frame_idx].timestamp) {
				// same frame, skip
				skipped = true;
			}
			else {
				// new frame - do the face detection
				smllFaceDetector->DetectFaces(detection.frames[frame_idx].detect, detection.frames[frame_idx].capture, detect_results);
				if (!STUFF_ON_MAIN_THREAD) {
					// Now do the landmark detection & pose estimation
					smllFaceDetector->DetectLandmarks(detection.frames[frame_idx].capture, detect_results);
					smllFaceDetector->DoPoseEstimation(detect_results);
				}

				lastTimestamp = detection.frames[frame_idx].timestamp;
			}
		}

		if (skipped) {
			// sleep for 1ms and continue
			std::this_thread::sleep_for(std::chrono::milliseconds(1));
			continue;
		}

		// get the index into the faces buffer
		int face_idx;
		{
			std::unique_lock<std::mutex> lock(detection.mutex);
			face_idx = detection.facesIndex;
		}
		if (face_idx < 0)
			face_idx = 0;

		{
			std::unique_lock<std::mutex> facelock(detection.faces[face_idx].mutex);

			// pass on timestamp to results
			detection.faces[face_idx].timestamp = lastTimestamp;

			if (!STUFF_ON_MAIN_THREAD) {
				std::unique_lock<std::mutex> framelock(detection.frames[frame_idx].mutex);

				// Make the triangulation
				detection.faces[face_idx].triangulationResults.buildLines = drawMorphTris;
				smllFaceDetector->MakeTriangulation(detection.frames[frame_idx].morphData,
					detect_results, detection.faces[face_idx].triangulationResults);

				detection.frames[frame_idx].active = false;
			}

			// Copy our detection results
			for (int i = 0; i < detect_results.length; i++) {
				detection.faces[face_idx].detectionResults[i] = detect_results[i];
			}
			detection.faces[face_idx].detectionResults.length = detect_results.length;
		}

		{
			std::unique_lock<std::mutex> lock(detection.mutex);

			// increment face buffer index
			detection.facesIndex = (face_idx + 1) % ThreadData::BUFFER_SIZE;
		}

		// don't go too fast and eat up all the cpu
		auto frameEnd = std::chrono::system_clock::now();
		auto elapsedMs =
			std::chrono::duration_cast<std::chrono::microseconds>
			(frameEnd - frameStart);
		long long speedLimit = smll::Config::singleton().get_int(
			smll::CONFIG_INT_SPEED_LIMIT) * 1000;
		long long sleepTime = max(speedLimit - elapsedMs.count(),
			(long long)0);
		if (sleepTime > 0)
			std::this_thread::sleep_for(std::chrono::microseconds(sleepTime));
	}

	if (hTask != NULL) {
		AvRevertMmThreadCharacteristics(hTask);
	}

	return 0;
}

int32_t Plugin::FaceMaskFilter::Instance::StaticMaskDataThreadMain(Instance *ptr) {
	return ptr->LocalMaskDataThreadMain();
}

int32_t Plugin::FaceMaskFilter::Instance::LocalMaskDataThreadMain() {

	SetThreadPriority(GetCurrentThread(), THREAD_PRIORITY_LOWEST);

	// Load the alerts
	char* f = obs_module_file(kDefaultAlertLT);
	alertMaskDatas[AlertLocation::LEFT_TOP] = std::unique_ptr<Mask::MaskData>(LoadMask(f));
	bfree(f);
	f = obs_module_file(kDefaultAlertLB);
	alertMaskDatas[AlertLocation::LEFT_BOTTOM] = std::unique_ptr<Mask::MaskData>(LoadMask(f));
	bfree(f);
	f = obs_module_file(kDefaultAlertRT);
	alertMaskDatas[AlertLocation::RIGHT_TOP] = std::unique_ptr<Mask::MaskData>(LoadMask(f));
	bfree(f);
	f = obs_module_file(kDefaultAlertRB);
	alertMaskDatas[AlertLocation::RIGHT_BOTTOM] = std::unique_ptr<Mask::MaskData>(LoadMask(f));
	bfree(f);
	
	// make the alerts animations stop, get duraiton
	alertAnimationDuration = 0.0f;
	for (int i = 0; i < AlertLocation::NUM_ALERT_LOCATIONS; i++) {
		alertMaskDatas[i]->SetStopOnLastFrame();
		alertMaskDatas[i]->Stop();
		alertAnimationDuration = alertMaskDatas[i]->GetDuration();
	}

	alertsLoaded = true;

	// Loading loop
	bool lastDemoMode = false; 
	while (!maskDataShutdown) {
		{
			std::unique_lock<std::mutex> lock(maskDataMutex, std::try_to_lock);
			if (lock.owns_lock()) {

				// time to load mask?
				if ((maskData == nullptr) &&
					maskFilename && maskFilename[0]) {
					// save current
					currentMaskFilename = maskFilename;
					currentMaskFolder = maskFolder;
					// mask filename
#ifdef PUBLIC_RELEASE
					std::string maskFn = currentMaskFolder + "\\" + currentMaskFilename;
#else
					std::string maskFn = currentMaskFilename;
#endif
					// load mask
					SetThreadPriority(GetCurrentThread(), THREAD_MODE_BACKGROUND_BEGIN);
					maskData = std::unique_ptr<Mask::MaskData>(LoadMask(maskFn));
					SetThreadPriority(GetCurrentThread(), THREAD_MODE_BACKGROUND_END);
				}

				// time to load intro?
				if ((introData == nullptr) &&
					introFilename && introFilename[0]) {
					// save current
					currentIntroFilename = introFilename;
					currentMaskFolder = maskFolder;
					// mask filename
#ifdef PUBLIC_RELEASE
					std::string maskFn = currentMaskFolder + "\\" + currentIntroFilename;
#else
					std::string maskFn = currentIntroFilename;
#endif
					// load mask
					SetThreadPriority(GetCurrentThread(), THREAD_MODE_BACKGROUND_BEGIN);
					introData = std::unique_ptr<Mask::MaskData>(LoadMask(maskFn));
					SetThreadPriority(GetCurrentThread(), THREAD_MODE_BACKGROUND_END);
				}

				// time to load outro?
				if ((outroData == nullptr) && 
					outroFilename && outroFilename[0]) {
					// save current
					currentOutroFilename = outroFilename;
					currentMaskFolder = maskFolder;
					// mask filename
#ifdef PUBLIC_RELEASE
					std::string maskFn = currentMaskFolder + "\\" + currentOutroFilename;
#else
					std::string maskFn = currentOutroFilename;
#endif
					// load mask
					SetThreadPriority(GetCurrentThread(), THREAD_MODE_BACKGROUND_BEGIN);
					outroData = std::unique_ptr<Mask::MaskData>(LoadMask(maskFn));
					SetThreadPriority(GetCurrentThread(), THREAD_MODE_BACKGROUND_END);
				}


				// demo mode
				if (demoModeOn && !lastDemoMode) {
					SetThreadPriority(GetCurrentThread(), THREAD_MODE_BACKGROUND_BEGIN);
					LoadDemo();
					SetThreadPriority(GetCurrentThread(), THREAD_MODE_BACKGROUND_END);
				}
				else if (!demoModeOn && lastDemoMode) {
					obs_enter_graphics();
					demoMaskDatas.clear();
					demoMaskFilenames.clear();
					obs_leave_graphics();
				}
				lastDemoMode = demoModeOn;
			}
		}
		std::this_thread::sleep_for(std::chrono::milliseconds(33));
	}


	return 0;
}

void Plugin::FaceMaskFilter::Instance::LoadDemo() {

	blog(LOG_DEBUG, "loading demo folder %s", demoModeFolder.c_str());

	std::vector<std::string> files = Utils::ListFolderRecursive(demoModeFolder, "*.json");

	obs_enter_graphics();
	demoMaskDatas.clear();
	demoMaskFilenames.clear();
	obs_leave_graphics();

	std::this_thread::sleep_for(std::chrono::milliseconds(1));

	for (int i = 0; i < files.size(); i++) {
		if (demoMaskDatas.size() == DEMO_MODE_MAX_MASKS)
			break;

		std::string fn = demoModeFolder + "\\" + files[i];
		bool addMask = true;
		if (demoModeGenPreviews) {
			std::string gifname = fn.substr(0, fn.length() - 4) + "gif";
			addMask = (::PathFileExists(gifname.c_str()) != TRUE);

			// don't do thumbs on these folders
			if (fn.find("\\heads\\") != std::string::npos)
				addMask = false;
			if (fn.find("\\facemask-plugin\\") != std::string::npos)
				addMask = false;
			if (fn.find("\\Releases\\") != std::string::npos)
				addMask = false;
			if (fn.find("\\releases\\") != std::string::npos)
				addMask = false;
		}
		if (addMask) {
			demoMaskDatas.push_back(std::unique_ptr<Mask::MaskData>(LoadMask(fn)));
			demoMaskFilenames.push_back(fn);
			std::this_thread::sleep_for(std::chrono::microseconds(1));
		}
	}
	demoCurrentMask = 0;
	demoModeMaskChanged = true;
	demoModeSavingFrames = false;
}


Mask::MaskData*
Plugin::FaceMaskFilter::Instance::LoadMask(std::string filename) {

	PLOG_INFO("Loading mask json '%s'...", filename.c_str());

	// new mask data
	Mask::MaskData* mdat = new Mask::MaskData();

	// load the json
	try {
		mdat->Load(filename);
		PLOG_INFO("Loading mask '%s' successful!", filename.c_str());
	}
	catch (...) {
		PLOG_ERROR("Failed to load mask %s.", filename.c_str());
	}

	return mdat;
}

void Plugin::FaceMaskFilter::Instance::drawCropRects(int width, int height) {
	if (drawFDRect) {
		dlib::rectangle r;
		int x = (int)((float)(width / 2) *
			smll::Config::singleton().get_double(
				smll::CONFIG_DOUBLE_FACE_DETECT_CROP_X)) + (width / 2);
		int y = (int)((float)(height / 2) *
			smll::Config::singleton().get_double(
				smll::CONFIG_DOUBLE_FACE_DETECT_CROP_Y)) + (height / 2);
		int w = (int)((float)width *
			smll::Config::singleton().get_double(
				smll::CONFIG_DOUBLE_FACE_DETECT_CROP_WIDTH));
		int h = (int)((float)height *
			smll::Config::singleton().get_double(
				smll::CONFIG_DOUBLE_FACE_DETECT_CROP_HEIGHT));

		// need to transform back to capture size
		x -= w / 2;
		y -= h / 2;

		r.set_top(y);
		r.set_bottom(y + h);
		r.set_left(x);
		r.set_right(x + w);
		smllRenderer->SetDrawColor(255, 0, 255);
		smllRenderer->DrawRect(r);
	}
}



void Plugin::FaceMaskFilter::Instance::updateFaces() {


	// get the faces index from the other thread
	int fidx = -1;
	{
		std::unique_lock<std::mutex> lock(detection.mutex, std::try_to_lock);
		if (lock.owns_lock()) {
			fidx = detection.facesIndex;
		}
	}

	// other thread ready?
	if (fidx >= 0) {
		// read index is right behind the write index
		fidx = (fidx + ThreadData::BUFFER_SIZE - 1) % ThreadData::BUFFER_SIZE;

		std::unique_lock<std::mutex> lock(detection.faces[fidx].mutex, std::try_to_lock);
		if (lock.owns_lock()) {

			// new detected faces
			smll::DetectionResults& newFaces = detection.faces[fidx].detectionResults;

			if (STUFF_ON_MAIN_THREAD) {
				// Find the cached frame for these results
				int cfi = FindCachedFrameIndex(detection.faces[fidx].timestamp);
				if (cfi >= 0) {

					// Now do the landmark detection & pose estimation
					smllFaceDetector->DetectLandmarks(detection.frames[cfi].capture, detection.faces[fidx].detectionResults);
					smllFaceDetector->DoPoseEstimation(detection.faces[fidx].detectionResults);

					// Make the triangulation
					detection.faces[fidx].triangulationResults.buildLines = drawMorphTris;
					smllFaceDetector->MakeTriangulation(detection.frames[cfi].morphData,
						detection.faces[fidx].detectionResults, detection.faces[fidx].triangulationResults);

					detection.frames[fidx].active = false;
				}
			}

			// new triangulation
			triangulation.TakeBuffersFrom(detection.faces[fidx].triangulationResults);
			if (!drawMorphTris) {
				triangulation.DestroyLineBuffer();
			}

			// new timestamp
			timestamp = NEW_TIMESTAMP;

			// update our results
			faces.CorrelateAndUpdateFrom(newFaces);
		}
	}
}

void Plugin::FaceMaskFilter::Instance::WritePreviewFrames() {

	if (demoMaskFilenames.size() == 0)
		return;

	obs_enter_graphics();

	// if the gif already exists, clean up and bail
	std::string gifname = demoMaskFilenames[demoCurrentMask].substr(0, demoMaskFilenames[demoCurrentMask].length() - 4) + "gif";
	if (::PathFileExists(gifname.c_str()) == TRUE) {
		for (int i = 0; i < previewFrames.size(); i++) {
			const PreviewFrame& frame = previewFrames[i];
			gs_texture_destroy(frame.vidtex);
		}
		previewFrames.clear();
		obs_leave_graphics();
		return;
	}

	// create output folder
	std::string outFolder = demoMaskFilenames[demoCurrentMask] + ".render";
	::CreateDirectory(outFolder.c_str(), NULL);

	// write out frames
	for (int i = 0; i < previewFrames.size(); i++) {
		const PreviewFrame& frame = previewFrames[i];

		// skip first frame for more seamless loop
		size_t last = previewFrames.size() - 2;
		if (i > 0 && i <= last) {
			cv::Mat vidf(baseWidth, baseHeight, CV_8UC4);

			if (!testingStage) {
				testingStage = gs_stagesurface_create(baseWidth, baseHeight, GS_RGBA);
			}

			// get vid tex
			gs_stage_texture(testingStage, frame.vidtex);
			uint8_t *data; uint32_t linesize;
			if (gs_stagesurface_map(testingStage, &data, &linesize)) {

				cv::Mat cvm = cv::Mat(baseHeight, baseWidth, CV_8UC4, data, linesize);
				cvm.copyTo(vidf);

				gs_stagesurface_unmap(testingStage);
			}

			// convert rgba -> bgra
			uint8_t* vpixel = vidf.data;
			for (int w = 0; w < baseWidth; w++)
				for (int h = 0; h < baseHeight; h++) {
					uint8_t red = vpixel[0];
					uint8_t blue = vpixel[2];
					vpixel[0] = blue;
					vpixel[2] = red;
					vpixel += 4;
				}

			// crop
			int offset = (baseWidth - baseHeight) * 2;
			cv::Mat cropf(baseHeight, baseHeight, CV_8UC4, vidf.data + offset, linesize);

			char temp[256];
			snprintf(temp, sizeof(temp), "frame%04d.png", i);
			std::string outFile = outFolder + "/" + temp;
			cv::imwrite(outFile.c_str(), cropf);

			// write out last frame again for thumbnail
			if (i == last) {
				outFile = outFolder + "/last_frame.png";
				cv::imwrite(outFile.c_str(), cropf);
			}
		}

		// kill frame data
		gs_texture_destroy(frame.vidtex);
	}

	previewFrames.clear();

	obs_leave_graphics();

	char* gifmaker = obs_module_file("gifmaker.bat");
	std::string cmd = gifmaker;
	Utils::find_and_replace(cmd, "/", "\\");
	Utils::find_and_replace(cmd, "Program Files", "\"Program Files\"");
	Utils::find_and_replace(cmd, "Streamlabs OBS", "\"Streamlabs OBS\"");
	cmd += " ";
	cmd += outFolder;
	::system(cmd.c_str());
	bfree(gifmaker);
}

void Plugin::FaceMaskFilter::Instance::WriteTextureToFile(gs_texture* tex, std::string filename) {
	cv::Mat vidf(baseWidth, baseHeight, CV_8UC4);

	if (!testingStage) {
		testingStage = gs_stagesurface_create(baseWidth, baseHeight, GS_RGBA);
	}

	// get vid tex
	gs_stage_texture(testingStage, tex);
	uint8_t *data; uint32_t linesize;
	if (gs_stagesurface_map(testingStage, &data, &linesize)) {

		cv::Mat cvm = cv::Mat(baseHeight, baseWidth, CV_8UC4, data, linesize);
		cvm.copyTo(vidf);

		gs_stagesurface_unmap(testingStage);
	}

	// convert rgba -> bgra
	uint8_t* vpixel = vidf.data;
	for (int w = 0; w < baseWidth; w++)
		for (int h = 0; h < baseHeight; h++) {
			uint8_t red = vpixel[0];
			uint8_t blue = vpixel[2];
			vpixel[0] = blue;
			vpixel[2] = red;
			vpixel += 4;
		}

	// wrap & write
	cv::imwrite(filename.c_str(), vidf);
}

Plugin::FaceMaskFilter::Instance::PreviewFrame::PreviewFrame(gs_texture_t* v, 
	int w, int h) {
	obs_enter_graphics();
	gs_color_format fmt = gs_texture_get_color_format(v);
	vidtex = gs_texture_create(w, h, fmt, 1, 0, 0);
	gs_copy_texture(vidtex, v);
	obs_leave_graphics();
}

Plugin::FaceMaskFilter::Instance::PreviewFrame::PreviewFrame(const PreviewFrame& other) {
	*this = other;
}

Plugin::FaceMaskFilter::Instance::PreviewFrame& 
Plugin::FaceMaskFilter::Instance::PreviewFrame::operator=(const PreviewFrame& other) {
	vidtex = other.vidtex;
	return *this;
}

Plugin::FaceMaskFilter::Instance::PreviewFrame::~PreviewFrame() {
}
<|MERGE_RESOLUTION|>--- conflicted
+++ resolved
@@ -767,13 +767,10 @@
 		std::unique_lock<std::mutex> lock(detection.mutex);
 		detection.frameIndex = -1;
 		detection.facesIndex = -1;
-<<<<<<< HEAD
 		// reset the detected faces
+		clearFramesActiveStatus();
 		smllFaceDetector->ResetFaces();
 		faces.length = 0;
-=======
-		clearFramesActiveStatus();
->>>>>>> 5fd8c80b
 		// make sure file loads still happen
 		checkForMaskUnloading();
 		// *** SKIP ***
