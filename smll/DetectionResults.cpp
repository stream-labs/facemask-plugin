--- conflicted
+++ resolved
@@ -250,16 +250,11 @@
 
 
 	DetectionResult::DetectionResult() 
-<<<<<<< HEAD
 		: matched(false), numFramesLost(0), kalmanFilterInitialized(false) {
 		nStates = 18;
 		nMeasurements = 6;
 		nInputs = 0;
 		dt = 0.125; // 1/FPS - TODO: Get it from current FPS
-=======
-		: matched(false), numFramesLost(0), kalmanFiltersInitialized(false), initedStartPose(false) {
-
->>>>>>> 88b3830d
 	}
 
 	DetectionResult::~DetectionResult() {
@@ -274,13 +269,8 @@
 		}
 		CheckForPoseFlip(pose.rotation, pose.translation);
 
-<<<<<<< HEAD
 		kalmanFilterInitialized = false;
 
-=======
-		kalmanFiltersInitialized = false;
-		initedStartPose = false;
->>>>>>> 88b3830d
 		return *this;
 	}
 
