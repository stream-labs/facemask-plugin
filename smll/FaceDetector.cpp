/*
* Face Masks for SlOBS
* smll - streamlabs machine learning library
*
* Copyright (C) 2017 General Workings Inc
*
* This program is free software; you can redistribute it and/or modify
* it under the terms of the GNU General Public License as published by
* the Free Software Foundation; either version 2 of the License, or
* (at your option) any later version.
*
* This program is distributed in the hope that it will be useful,
* but WITHOUT ANY WARRANTY; without even the implied warranty of
* MERCHANTABILITY or FITNESS FOR A PARTICULAR PURPOSE.  See the
* GNU General Public License for more details.
*
* You should have received a copy of the GNU General Public License
* along with this program; if not, write to the Free Software
* Foundation, Inc., 51 Franklin Street, Fifth Floor, Boston, MA  02110-1301, USA
*/

#include "FaceDetector.hpp"


#define HULL_POINTS_SCALE		(1.25f)
// border points = 4 corners + subdivide
#define NUM_BORDER_POINTS		(4 * 2 * 2 * 2) 
#define NUM_BORDER_POINT_DIVS	(3)
// hull points = head + jaw + subdivide
#define NUM_HULL_POINTS			(28 * 2 * 2 * 2)
#define NUM_HULL_POINT_DIVS		(3)

static const char* const kFileShapePredictor68 = "shape_predictor_68_face_landmarks.dat";


using namespace dlib;
using namespace std;


namespace smll {

	FaceDetector::FaceDetector()
		: m_timeout(0)
        , m_trackingTimeout(0)
        , m_detectionTimeout(0)
		, m_trackingFaceIndex(0)
		, m_camera_w(0)
		, m_camera_h(0)
		, isPrevInit(false)
		, cropInfo(0,0,0,0) {
		// Load face detection and pose estimation models.
		m_detector = get_frontal_face_detector();

		count = 0;

		char *filename = obs_module_file(kFileShapePredictor68);
#ifdef _WIN32
		std::wstring_convert<std::codecvt_utf8_utf16<wchar_t>> converter;
		std::wstring wide_filename(converter.from_bytes(filename));

		/* DLIB will not accept a wifstream or widestring to construct
		 * an ifstream or wifstream itself. Here we use a non-standard
		 * constructor provided by Microsoft and then the direct
		 * serialization function with an ifstream. */
		std::ifstream predictor68_file(wide_filename.c_str(), std::ios::binary);

		if (!predictor68_file) {
			throw std::runtime_error("Failed to open predictor68 file");
		}

		deserialize(m_predictor68, predictor68_file);
#else
		deserialize(filename) >> m_predictor68;
#endif
		bfree(filename);
	}

	void FaceDetector::MakeVtxBitmaskLookup() {
		if (m_vtxBitmaskLookup.size() == 0) {
			for (int i = 0; i < NUM_MORPH_LANDMARKS; i++) {
				LandmarkBitmask b;
				b.set(i);
				m_vtxBitmaskLookup.push_back(b);
			}
			for (int i = 0; i < NUM_FACE_CONTOURS; i++) {
				const FaceContour& fc = GetFaceContour((FaceContourID)i);
				for (int j = 0; j < fc.num_smooth_points; j++) {
					m_vtxBitmaskLookup.push_back(fc.bitmask);
				}
			}
			LandmarkBitmask bp, hp;
			bp.set(BORDER_POINT);
			hp.set(HULL_POINT);
			for (int i = 0; i < NUM_BORDER_POINTS; i++) {
				m_vtxBitmaskLookup.push_back(bp);
			}
			for (int i = 0; i < NUM_HULL_POINTS; i++) {
				m_vtxBitmaskLookup.push_back(hp);
			}
		}
	}

	const cv::Mat& FaceDetector::GetCVCamMatrix() {
		SetCVCamera();
		return m_camera_matrix;
	}

	const cv::Mat& FaceDetector::GetCVDistCoeffs() {
		SetCVCamera();
		return m_dist_coeffs;
	}

	void FaceDetector::SetCVCamera() {
		int w = CaptureWidth();
		int h = CaptureHeight();

		if (m_camera_w != w || m_camera_h != h) {
			m_camera_w = w;
			m_camera_h = h;

			// Approximate focal length.
			float focal_length = (float)m_camera_w;
			cv::Point2f center = cv::Point2f(m_camera_w / 2.0f, m_camera_h / 2.0f);
			m_camera_matrix =
				(cv::Mat_<float>(3, 3) <<
					focal_length, 0,			center.x, 
					0, 			  focal_length, center.y,
					0,			  0,			1);
			// We assume no lens distortion
			m_dist_coeffs = cv::Mat::zeros(4, 1, cv::DataType<float>::type);
		}
	}
	void FaceDetector::computeDifference(DetectionResults& results) {
		CropInfo cropInfo = GetCropInfo();
		float scale = (float) grayImage.rows / resizeHeight ;
		if (!isPrevInit ) {
			isPrevInit = true;
			results.motionRect.set_bottom(currentImage.rows);
			results.motionRect.set_right(currentImage.cols);
			results.motionRect.set_left(0);
			results.motionRect.set_top(0);
			prevImage = currentImage.clone();
			return;
		}

		cv::Mat diffImage;
		cv::absdiff(prevImage, currentImage, diffImage);
		int blur_factor = Config::singleton().get_double(
			CONFIG_DOUBLE_BLUR_FACTOR);
		cv::GaussianBlur(diffImage, diffImage, cv::Size(blur_factor, blur_factor), 0, 0);

		int threshold = Config::singleton().get_double(
			CONFIG_DOUBLE_MOVEMENT_THRESHOLD);
		int minY = diffImage.rows;
		int minX = diffImage.cols;
		int maxY = 0;
		int maxX = 0;
	
		for (int j = 0; j < diffImage.rows; ++j){
			for (int i = 0; i < diffImage.cols; ++i) 
			{
				int pix = (int)diffImage.at<uchar>(j, i);
				if (pix > threshold)
				{
					minX = std::min(i, minX);
					minY = std::min(j, minY);
					maxX = std::max(i, maxX);
					maxY = std::max(j, maxY);
				}
			}
		}
		results.motionRect.set_left(minX*scale);
		results.motionRect.set_right(maxX*scale);
		results.motionRect.set_top(minY*scale);
		results.motionRect.set_bottom(maxY*scale);

	}
<<<<<<< HEAD

=======
>>>>>>> 4e1f7f60
	void FaceDetector::addFaceRectangles(DetectionResults& results) {

		float paddingPercentage = Config::singleton().get_double(CONFIG_MOTION_RECTANGLE_PADDING);

		for (int i = 0; i < m_faces.length; i++) {
			// scale rectangle up to video frame size
			results.motionRect.set_left(std::min((int)results.motionRect.left(), (int)((m_faces[i].m_bounds.left()))));
			results.motionRect.set_right(std::max((int)results.motionRect.right(), (int)((m_faces[i].m_bounds.right()))));
			results.motionRect.set_top(std::min((int)results.motionRect.top(), (int)((m_faces[i].m_bounds.top()))));
			results.motionRect.set_bottom(std::max((int)results.motionRect.bottom(), (int)((m_faces[i].m_bounds.bottom()))));
		}

		int delta_w = (int)grayImage.cols*paddingPercentage;
		int delta_h = (int)grayImage.rows*paddingPercentage;
		results.motionRect.set_left(std::max((int)results.motionRect.left() - delta_w, 0));
		results.motionRect.set_right(std::min((int)results.motionRect.right()+ delta_w, grayImage.cols - 1));
		results.motionRect.set_top(std::max((int)results.motionRect.top() - delta_h, 0));
		results.motionRect.set_bottom(std::min((int)results.motionRect.bottom() + delta_h, grayImage.rows - 1));
	}


	void FaceDetector::computeCurrentImage(DetectionResults& results) {
		computeDifference(results);
		addFaceRectangles(results);

		float minMotionRectangle = Config::singleton().get_double(CONFIG_MIN_MOTION_RECTANGLE);
		int MRectMinW = minMotionRectangle *grayImage.cols;
		int MRectMinH = minMotionRectangle *grayImage.rows;
		if (results.motionRect.width() < MRectMinW || results.motionRect.height() < MRectMinH) {
			results.motionRect.set_bottom(grayImage.rows);
			results.motionRect.set_right(grayImage.cols);
			results.motionRect.set_left(0);
			results.motionRect.set_top(0);
		}
		SetCropInfo(results);
		// Do image cropping and cv::Mat initialization in single shot
		CropInfo cropInfo = GetCropInfo();
		
		cv::Mat cropped = grayImage(cv::Rect(cropInfo.offsetX, cropInfo.offsetY, cropInfo.width, cropInfo.height));
		currentImage = cropped.clone();
	}

	void FaceDetector::DetectFaces(cv::Mat &inputImage, int width, int height, DetectionResults& results) {
		// Wait for CONFIG_INT_FACE_DETECT_FREQUENCY after all faces are lost before trying to detect them again
		if (m_timeout > 0) {
			m_timeout--;
			return;
		}

		// better check if the camera res has changed on us
		if ((resizeWidth != width) ||
			(resizeHeight != height)) {
			// forget whatever we thought were faces
			m_faces.length = 0;
			isPrevInit = false;
		}

		resizeWidth = width;
		resizeHeight = height;

		grayImage = inputImage;

		// Resize and cut out region of interest
		cv::resize(grayImage, currentImage, cv::Size(resizeWidth, resizeHeight), 0, 0, cv::INTER_LINEAR);
		currentOrigImage = currentImage.clone();

		bool trackingFailed = false;
		bool wasFaceDetected = (m_faces.length > 0);
		// if number of frames before the last detection is bigger than the threshold or if there are no faces to track
<<<<<<< HEAD
		if (m_detectionTimeout == 0 || !wasFaceDetected) {
=======
		if (m_detectionTimeout == 0 || m_faces.length == 0) {
>>>>>>> 4e1f7f60
			computeCurrentImage(results);
			DoFaceDetection();
			if (m_faces.length > 0) {
				m_detectionTimeout =
					Config::singleton().get_int(CONFIG_INT_FACE_DETECT_RECHECK_FREQUENCY);
				StartObjectTracking();
			}
		}
		else if (m_trackingTimeout == 0) {
			m_detectionTimeout--;

			UpdateObjectTracking();

			// Is Tracking is still good?
			if (m_faces.length > 0) {
				// next face for tracking time-slicing
				m_trackingFaceIndex = (m_trackingFaceIndex + 1) % m_faces.length;

				// tracking frequency
				m_trackingTimeout =
					Config::singleton().get_int(CONFIG_INT_TRACKING_FREQUNCY);
			}
			else {
				m_trackingFaceIndex = 0;
				// force detection on the next frame, do not wait for 5 frames
				m_timeout = 0;
				trackingFailed = true;
			}

			// copy faces to results
			for (int i = 0; i < m_faces.length; i++) {
				results[i] = m_faces[i];
			}
			results.length = m_faces.length;
		}
		else
		{
			m_detectionTimeout--;
			m_trackingTimeout--;
		}

		// copy faces to results
		for (int i = 0; i < m_faces.length; i++) {
			results[i] = m_faces[i];
		}
		results.length = m_faces.length;

		if (trackingFailed || m_faces.length == 0) {

		}
		// If faces are not found
		if (m_faces.length == 0 && !trackingFailed && !wasFaceDetected) {
            // Wait for 5 frames and do face detection
            m_timeout = Config::singleton().get_int(CONFIG_INT_FACE_DETECT_FREQUENCY);
		}
	}

	void FaceDetector::MakeTriangulation(MorphData& morphData, 
		DetectionResults& results,
		TriangulationResult& result) {

		// clear buffers
		result.DestroyBuffers();

		// need valid morph data
		if (!morphData.IsValid())
			return;

		// make sure we have our bitmask lookup table
		MakeVtxBitmaskLookup();

		// only 1 face supported (for now)
		if (results.length == 0)
			return;
		DetectionResult& face = results[0];

		// get angle of face pose
		const cv::Mat& m = face.GetCVRotation();
		double angle = sqrt(m.dot(m));
		bool faceDeadOn = (angle < 0.1f);

		// save capture width and height
		float width = (float)CaptureWidth();
		float height = (float)CaptureHeight();

		// Project morph deltas to image space

		// project the deltas
		// TODO: only project non-zero deltas 
		//       (although, to be honest, with compiler opts and such, it
		//        would likely take longer to separate them out)
		const cv::Mat& rot = face.GetCVRotation();
		cv::Mat trx;
		face.GetCVTranslation().copyTo(trx); // make sure to copy!
		trx.at<double>(0, 0) = 0.0; // clear x & y, we'll center it
		trx.at<double>(1, 0) = 0.0;
		std::vector<cv::Point3f> deltas = morphData.GetCVDeltas();
		std::vector<cv::Point2f> projectedDeltas;
		cv::projectPoints(deltas, rot, trx, GetCVCamMatrix(), GetCVDistCoeffs(), projectedDeltas);

		// make a list of points for triangulation
		std::vector<cv::Point2f> points;

		// add facial landmark points
		dlib::point* facePoints = face.landmarks68;
		for (int i = 0; i < NUM_FACIAL_LANDMARKS; i++) {
			points.push_back(cv::Point2f((float)facePoints[i].x(),
				(float)facePoints[i].y()));
		}

		// add the head points
		AddHeadPoints(points, face);

		// Apply the morph deltas to points to create warpedpoints
		std::vector<cv::Point2f> warpedpoints = points;
		cv::Point2f c(width / 2, height / 2);
		for (int i = 0; i < NUM_MORPH_LANDMARKS; i++) {
			// bitmask tells us which deltas are non-zero
			if (morphData.GetBitmask()[i]) {
				// offset from center
				warpedpoints[i] += projectedDeltas[i] - c;
			}
		}

		// add smoothing points
		for (int i = 0; i < NUM_FACE_CONTOURS; i++) {
			const FaceContour& fc = GetFaceContour((FaceContourID)i);
			// smooth em out
			CatmullRomSmooth(points, fc.indices, NUM_SMOOTHING_STEPS);
			CatmullRomSmooth(warpedpoints, fc.indices, NUM_SMOOTHING_STEPS);
		}

		// add border points
		std::vector<cv::Point2f> borderpoints;
		// 4 corners
		borderpoints.push_back(cv::Point2f(0, 0));
		borderpoints.push_back(cv::Point2f(width, 0));
		borderpoints.push_back(cv::Point2f(width, height));
		borderpoints.push_back(cv::Point2f(0, height));
		// subdivide
		for (int i = 0; i < NUM_BORDER_POINT_DIVS; i++) {
			Subdivide(borderpoints);
		}
		points.insert(points.end(), borderpoints.begin(), borderpoints.end());
		warpedpoints.insert(warpedpoints.end(), borderpoints.begin(), borderpoints.end());

		// add hull points
		std::vector<cv::Point2f> hullpoints;
		MakeHullPoints(points, warpedpoints, hullpoints);
		points.reserve(points.size() + hullpoints.size());
		warpedpoints.reserve(warpedpoints.size() + hullpoints.size());
		for (int i = 0; i < hullpoints.size(); i++) {
			points.push_back(hullpoints[i]);
			warpedpoints.push_back(hullpoints[i]);
		}

		// make the vertex buffer 
		// TODO: we should probably leave the creation of this
		//       graphics stuff to the render method
		//
		obs_enter_graphics();
		gs_render_start(true);
		size_t nv = points.size();
		LandmarkBitmask hpbm;
		hpbm.set(HULL_POINT);
		for (int i = 0; i < nv; i++) {
			// position from warped points
			// uv from original points
			const cv::Point2f& p = warpedpoints[i];
			const cv::Point2f& uv = points[i];

			// add point and uv
			gs_texcoord(uv.x / width, uv.y / height, 0);
			gs_vertex2f(p.x, p.y);

			if ((m_vtxBitmaskLookup[i] & hpbm).any())
				gs_color(0x0);
			else
				gs_color(0xFFFFFFFF);
		}
		result.vertexBuffer = gs_render_save();
		obs_leave_graphics();


		// Create Triangulation

		// create the openCV Subdiv2D object
		cv::Rect rect(0, 0, CaptureWidth() + 1, CaptureHeight() + 1);
		cv::Subdiv2D subdiv(rect);

		// add our points to subdiv2d
		// save a map: subdiv2d vtx id -> index into our points
		std::map<int, int> vtxMap;
		size_t nsmooth = GetFaceContour(FACE_CONTOUR_LAST).smooth_points_index +
			GetFaceContour(FACE_CONTOUR_LAST).num_smooth_points;
		LandmarkBitmask facebm = TriangulationResult::GetBitmasks()[TriangulationResult::IDXBUFF_FACE];
		if (faceDeadOn) {
			// don't bother doing boundary checks if face is dead-on
			facebm = facebm | TriangulationResult::GetBitmasks()[TriangulationResult::IDXBUFF_LINES];
		}
		for (int i = 0; i < points.size(); i++) {
			cv::Point2f& p = points[i];
			// only add points belonging to face, hull, border
			if ((i >= nsmooth || (m_vtxBitmaskLookup[i] & facebm).any())
				&& rect.contains(p)) {
				// note: this crashes if you insert a point outside the rect.
				try {
					int vid = subdiv.insert(p);
					vtxMap[vid] = i;
				}
				catch (const std::exception& e) {
					blog(LOG_DEBUG, "[FaceMask] ***** CAUGHT EXCEPTION CV::SUBDIV2D: %s", e.what());
					blog(LOG_DEBUG, "[FaceMask] ***** whilst adding point %d at (%f,%f)", i, p.x, p.y);
				}
			}
		}

		// selectively add eyebrows & nose points
		if (!faceDeadOn) {
			AddSelectivePoints(subdiv, points, warpedpoints, vtxMap);
		}

		// get triangulation
		std::vector<cv::Vec3i>	triangleList;
		subdiv.getTriangleIndexList(triangleList);

		// NOTE: openCV's subdiv2D class adds 4 points on initialization:
		//
		//       p0 = 0,0
		//       p1 = M,0
		//       p2 = 0,M
		//       p3 = -M,-M
		//
		// where M = max(W,H) * 3
		//
		// I assume this is to ensure the entire triangulation is contained 
		// in a triangle. Or something. I dunno.
		// Either way, since I add my own border points myself, these first
		// 4 vertices are crap to us, and all resulting triangles are also
		// crap.
		// We ignore these triangles, and use a vtxMap we created above
		// to re-index the triangle indices to our vtx list.
		//
		// Also, the subdiv2D object will merge vertices that are close enough
		// to each other. The vtxMap also fixes this, and we use the 
		// revVtxMap for area sorting later on.

		// re-index triangles and remove bad ones
		for (int i = 0; i < triangleList.size(); i++) {
			cv::Vec3i &t = triangleList[i];
			if (t[0] < 4 || t[1] < 4 || t[2] < 4) {
				// mark triangle as bad
				t[0] = 0;
				t[1] = 0;
				t[2] = 0;
			}
			else {
				// re-index
				t[0] = vtxMap[t[0]];
				t[1] = vtxMap[t[1]];
				t[2] = vtxMap[t[2]];
			}
		}

		// Make Index Buffers
		MakeAreaIndices(result, triangleList);
	}

	void FaceDetector::AddSelectivePoints(cv::Subdiv2D& subdiv,
		const std::vector<cv::Point2f>& points,
		const std::vector<cv::Point2f>& warpedpoints, std::map<int, int>& vtxMap) {

		bool turnedLeft = warpedpoints[NOSE_4].x < warpedpoints[NOSE_1].x;

		if (turnedLeft) {
			AddContourSelective(subdiv, GetFaceContour(FACE_CONTOUR_EYEBROW_LEFT), points, warpedpoints, vtxMap, true);
			AddContourSelective(subdiv, GetFaceContour(FACE_CONTOUR_EYE_LEFT_TOP), points, warpedpoints, vtxMap, true);
			AddContourSelective(subdiv, GetFaceContour(FACE_CONTOUR_EYE_LEFT_BOTTOM), points, warpedpoints, vtxMap, true);
			AddContourSelective(subdiv, GetFaceContour(FACE_CONTOUR_EYE_LEFT_BOTTOM), points, warpedpoints, vtxMap, true);
			AddContourSelective(subdiv, GetFaceContour(FACE_CONTOUR_MOUTH_OUTER_TOP_LEFT), points, warpedpoints, vtxMap, true);

			AddContour(subdiv, GetFaceContour(FACE_CONTOUR_EYEBROW_RIGHT), points, vtxMap);
			AddContour(subdiv, GetFaceContour(FACE_CONTOUR_EYE_RIGHT_TOP), points, vtxMap);
			AddContour(subdiv, GetFaceContour(FACE_CONTOUR_EYE_RIGHT_BOTTOM), points, vtxMap);
			AddContour(subdiv, GetFaceContour(FACE_CONTOUR_EYE_RIGHT_BOTTOM), points, vtxMap);
			AddContour(subdiv, GetFaceContour(FACE_CONTOUR_MOUTH_OUTER_TOP_RIGHT), points, vtxMap);
		}
		else {
			AddContourSelective(subdiv, GetFaceContour(FACE_CONTOUR_EYEBROW_RIGHT), points, warpedpoints, vtxMap, false);
			AddContourSelective(subdiv, GetFaceContour(FACE_CONTOUR_EYE_RIGHT_TOP), points, warpedpoints, vtxMap, false);
			AddContourSelective(subdiv, GetFaceContour(FACE_CONTOUR_EYE_RIGHT_BOTTOM), points, warpedpoints, vtxMap, false);
			AddContourSelective(subdiv, GetFaceContour(FACE_CONTOUR_EYE_RIGHT_BOTTOM), points, warpedpoints, vtxMap, false);
			AddContourSelective(subdiv, GetFaceContour(FACE_CONTOUR_MOUTH_OUTER_TOP_RIGHT), points, warpedpoints, vtxMap, false);

			AddContour(subdiv, GetFaceContour(FACE_CONTOUR_EYEBROW_LEFT), points, vtxMap);
			AddContour(subdiv, GetFaceContour(FACE_CONTOUR_EYE_LEFT_TOP), points, vtxMap);
			AddContour(subdiv, GetFaceContour(FACE_CONTOUR_EYE_LEFT_BOTTOM), points, vtxMap);
			AddContour(subdiv, GetFaceContour(FACE_CONTOUR_EYE_LEFT_BOTTOM), points, vtxMap);
			AddContour(subdiv, GetFaceContour(FACE_CONTOUR_MOUTH_OUTER_TOP_LEFT), points, vtxMap);
		}

		AddContourSelective(subdiv, GetFaceContour(FACE_CONTOUR_NOSE_BRIDGE), points, warpedpoints, vtxMap, turnedLeft);
		AddContourSelective(subdiv, GetFaceContour(FACE_CONTOUR_NOSE_BOTTOM), points, warpedpoints, vtxMap, turnedLeft);
		AddContourSelective(subdiv, GetFaceContour(FACE_CONTOUR_MOUTH_OUTER_BOTTOM), points, warpedpoints, vtxMap, turnedLeft);
	}

	void FaceDetector::AddContour(cv::Subdiv2D& subdiv, const FaceContour& fc, const std::vector<cv::Point2f>& points,
		std::map<int, int>& vtxMap) {

		cv::Rect rect(0, 0, CaptureWidth() + 1, CaptureHeight() + 1);

		// add points 
		for (int i = 0; i < fc.indices.size(); i++) {
			const cv::Point2f& p = points[fc.indices[i]];
			if (rect.contains(p)) {
				int vid = subdiv.insert(p);
				vtxMap[vid] = fc.indices[i];
			}
		}
		int smoothidx = fc.smooth_points_index;
		for (int i = 0; i < fc.num_smooth_points; i++, smoothidx++) {
			const cv::Point2f& p = points[smoothidx];
			if (rect.contains(p)) {
				int vid = subdiv.insert(p);
				vtxMap[vid] = smoothidx;
			}
		}
	}


	void FaceDetector::AddContourSelective(cv::Subdiv2D& subdiv, const FaceContour& fc,
		const std::vector<cv::Point2f>& points,
		const std::vector<cv::Point2f>& warpedpoints, std::map<int, int>& vtxMap, 
		bool checkLeft) {

		std::array<int, 15> lhead_points = { HEAD_6, HEAD_5, HEAD_4, HEAD_3, HEAD_2, 
			HEAD_1, JAW_1, JAW_2, JAW_3, JAW_4, JAW_5, JAW_6, JAW_7, JAW_8, JAW_9};
		std::array<int, 15> rhead_points = { HEAD_6, HEAD_7, HEAD_8, HEAD_9, HEAD_10, 
			HEAD_11, JAW_17, JAW_16, JAW_15, JAW_14, JAW_13, JAW_12, JAW_11, JAW_10,
			JAW_9};

		cv::Rect rect(0, 0, CaptureWidth() + 1, CaptureHeight() + 1);

		// find min/max y of contour points
		float miny = warpedpoints[fc.indices[0]].y;
		float maxy = warpedpoints[fc.indices[0]].y;
		for (int i = 1; i < fc.indices.size(); i++) {
			const cv::Point2f& p = warpedpoints[fc.indices[i]];
			if (p.y < miny)
				miny = p.y;
			if (p.y > maxy)
				maxy = p.y;
		}

		// find hi/low points on sides of face
		std::array<int, 15>& headpoints = checkLeft ? lhead_points : rhead_points;
		int lop = 0;
		int hip = (int)headpoints.size() - 1;
		for (int i = 1; i < headpoints.size(); i++) {
			if (warpedpoints[headpoints[i]].y < miny)
				lop = i;
			else
				break;
		}
		for (int i = (int)headpoints.size() - 2; i >= 0; i--) {
			if (warpedpoints[headpoints[i]].y > maxy)
				hip = i;
			else
				break;
		}

		// hi low points
		const cv::Point2f& hi = warpedpoints[headpoints[hip]];
		const cv::Point2f& lo = warpedpoints[headpoints[lop]];

		float m = 1.0f;
		if (!checkLeft)
			m = -1.0f;

		// add points if they are inside the outside line
		for (int i = 0; i < fc.indices.size(); i++) {
			const cv::Point2f& p1 = warpedpoints[fc.indices[i]];
			float d = m * ((p1.x - lo.x) * (hi.y - lo.y) - (p1.y - lo.y) * (hi.x - lo.x));
			const cv::Point2f& p = points[fc.indices[i]];
			if (d > 10.0f && rect.contains(p)) {
				int vid = subdiv.insert(p);
				vtxMap[vid] = fc.indices[i];
			}
			else
				break;
		}
		int smoothidx = fc.smooth_points_index;
		for (int i = 0; i < fc.num_smooth_points; i++, smoothidx++) {
			const cv::Point2f& p1 = warpedpoints[smoothidx];
			float d = m * ((p1.x - lo.x) * (hi.y - lo.y) - (p1.y - lo.y) * (hi.x - lo.x));
			const cv::Point2f& p = points[smoothidx];
			if (d > 10.0f && rect.contains(p)) {
				int vid = subdiv.insert(p);
				vtxMap[vid] = smoothidx;
			}
			else
				break;
		}
	}

	void FaceDetector::AddHeadPoints(std::vector<cv::Point2f>& points, const DetectionResult& face) {

		points.reserve(points.size() + HP_NUM_HEAD_POINTS);

		// get the head points
		std::vector<cv::Point3f> headpoints = GetAllHeadPoints();

		// project all the head points
		const cv::Mat& rot = face.GetCVRotation();
		cv::Mat trx = face.GetCVTranslation();

		std::vector<cv::Point2f> projheadpoints;
		cv::projectPoints(headpoints, rot, trx, GetCVCamMatrix(), GetCVDistCoeffs(), projheadpoints);

		// select the correct points

		// HEAD_1 -> HEAD_5
		for (int i = 0, j = 0; i < 5; i++, j+=3) {
			int h0 = HP_HEAD_1 + i;
			int h1 = HP_HEAD_EXTRA_1 + j;
			int h2 = HP_HEAD_EXTRA_2 + j;

			if (projheadpoints[h0].x < projheadpoints[h1].x)
				points.push_back(projheadpoints[h0]);
			else if (projheadpoints[h1].x < projheadpoints[h2].x)
				points.push_back(projheadpoints[h1]);
			else
				points.push_back(projheadpoints[h2]);
		}
		// HEAD_6
		points.push_back(projheadpoints[HP_HEAD_6]);
		// HEAD_7 -> HEAD_11
		for (int i = 0, j = 12; i < 5; i++, j -= 3) {
			int h0 = HP_HEAD_7 + i;
			int h1 = HP_HEAD_EXTRA_3 + j;
			int h2 = HP_HEAD_EXTRA_2 + j;

			if (projheadpoints[h0].x > projheadpoints[h1].x)
				points.push_back(projheadpoints[h0]);
			else if (projheadpoints[h1].x > projheadpoints[h2].x)
				points.push_back(projheadpoints[h1]);
			else
				points.push_back(projheadpoints[h2]);
		}
	}


	// MakeHullPoints
	// - these are extra points added to the morph to smooth out the appearance,
	//   and keep the rest of the video frame from morphing with it
	//
	void FaceDetector::MakeHullPoints(const std::vector<cv::Point2f>& points,
		const std::vector<cv::Point2f>& warpedpoints, std::vector<cv::Point2f>& hullpoints) {
		// consider outside contours only
		const int num_contours = 2;
		const FaceContourID contours[num_contours] = { FACE_CONTOUR_CHIN, FACE_CONTOUR_HEAD };

		// find the center of the original points
		int numPoints = 0;
		cv::Point2f center(0.0f, 0.0f);
		for (int i = 0; i < num_contours; i++) {
			const FaceContour& fc = GetFaceContour(contours[i]);
			for (int j = 0; j < fc.indices.size(); j++, numPoints++) {
				center += points[fc.indices[j]];
			}
		}
		center /= (float)numPoints;

		// go through the warped points, see if they expand the hull
		// - we do this by checking the dot product of the delta to the
		//   warped point with the vector to the original point from
		//   the center
		for (int i = 0; i < num_contours; i++) {
			const FaceContour& fc = GetFaceContour(contours[i]);
			int is = 0;
			size_t ie = fc.indices.size();
			int ip = 1;
			if (fc.id == FACE_CONTOUR_HEAD) {
				// don't include jaw points twice, step backwards
				is = (int)fc.indices.size() - 2;
				ie = 0;
				ip = -1;
			}

			for (int j = is; j != ie; j += ip) {
				// get points
				const cv::Point2f&	p = points[fc.indices[j]];
				const cv::Point2f&	wp = warpedpoints[fc.indices[j]];

				// get vectors
				cv::Point2f d = wp - p;
				cv::Point2f v = p - center;
				// if dot product is positive
				if (d.dot(v) > 0) {
					// warped point expands hull
					hullpoints.push_back(wp);
				}
				else {
					// warped point shrinks hull, use original
					hullpoints.push_back(p);
				}
			}
		}

		// scale up hull points from center
		for (int i = 0; i < hullpoints.size(); i++) {
			hullpoints[i] = ((hullpoints[i] - center) * HULL_POINTS_SCALE) + center;
		}

		// subdivide
		for (int i = 0; i < NUM_BORDER_POINT_DIVS; i++) {
			Subdivide(hullpoints);
		}
	}

	// MakeAreaIndices : make index buffers for different areas of the face
	//
	void FaceDetector::MakeAreaIndices(TriangulationResult& result,
		const std::vector<cv::Vec3i>& triangleList) {

		// Allocate temp storage for triangle indices
		std::vector<uint32_t> triangles[TriangulationResult::NUM_INDEX_BUFFERS];
		triangles[TriangulationResult::IDXBUFF_BACKGROUND].reserve(triangleList.size() * 3);
		triangles[TriangulationResult::IDXBUFF_FACE].reserve(triangleList.size() * 3);
		triangles[TriangulationResult::IDXBUFF_HULL].reserve(triangleList.size() * 3);
		if (result.buildLines) {
			triangles[TriangulationResult::IDXBUFF_LINES].reserve(triangleList.size() * 6);
		}

		// Sort out our triangles 
		for (int i = 0; i < triangleList.size(); i++) {
			const cv::Vec3i& tri = triangleList[i];
			int i0 = tri[0];
			int i1 = tri[1];
			int i2 = tri[2];
			if (i0 == 0 && i1 == 0 && i2 == 0) {
				// SKIP INVALID
				continue;
			}

			// lookup bitmasks
			const LandmarkBitmask& b0 = m_vtxBitmaskLookup[i0];
			const LandmarkBitmask& b1 = m_vtxBitmaskLookup[i1];
			const LandmarkBitmask& b2 = m_vtxBitmaskLookup[i2];
			
			//LandmarkBitmask bgmask = TriangulationResult::GetBitmasks()[TriangulationResult::IDXBUFF_BACKGROUND];
			LandmarkBitmask hullmask = TriangulationResult::GetBitmasks()[TriangulationResult::IDXBUFF_HULL];
			LandmarkBitmask facemask = TriangulationResult::GetBitmasks()[TriangulationResult::IDXBUFF_FACE] |
				TriangulationResult::GetBitmasks()[TriangulationResult::IDXBUFF_LINES]; // include extra points here
			LandmarkBitmask leyemask = GetFaceArea(FACE_AREA_EYE_LEFT).bitmask;
			LandmarkBitmask reyemask = GetFaceArea(FACE_AREA_EYE_RIGHT).bitmask;
			LandmarkBitmask mouthmask = GetFaceArea(FACE_AREA_MOUTH_LIPS_TOP).bitmask |
				GetFaceArea(FACE_AREA_MOUTH_LIPS_BOTTOM).bitmask;

			// one freakin' triangle! We think this is part of the mouth unless
			// we consider this one triangle made entirely of mouth points, but STILL
			// is part of the face.
			LandmarkBitmask facemask2;
			facemask2.set(MOUTH_OUTER_3);
			facemask2.set(MOUTH_OUTER_4);
			facemask2.set(MOUTH_OUTER_5);

			// remove eyes and mouth, except for the special triangle
			if ((b0 & facemask2).any() &&
				(b1 & facemask2).any() &&
				(b2 & facemask2).any()) {} // do nothing
			else if (((b0 & leyemask).any() && (b1 & leyemask).any() && (b2 & leyemask).any())||
				((b0 & reyemask).any() && (b1 & reyemask).any() && (b2 & reyemask).any()) ||
				((b0 & mouthmask).any() && (b1 & mouthmask).any() && (b2 & mouthmask).any()))
			{
				// Skip eyes and mouth
				continue;
			}

			// lines
			if (result.buildLines) {
				triangles[TriangulationResult::IDXBUFF_LINES].push_back(i0);
				triangles[TriangulationResult::IDXBUFF_LINES].push_back(i1);
				triangles[TriangulationResult::IDXBUFF_LINES].push_back(i1);
				triangles[TriangulationResult::IDXBUFF_LINES].push_back(i2);
				triangles[TriangulationResult::IDXBUFF_LINES].push_back(i2);
				triangles[TriangulationResult::IDXBUFF_LINES].push_back(i0);
			}

			if ((b0 & facemask).any() &&
				(b1 & facemask).any() &&
				(b2 & facemask).any()) {
				triangles[TriangulationResult::IDXBUFF_FACE].push_back(i0);
				triangles[TriangulationResult::IDXBUFF_FACE].push_back(i1);
				triangles[TriangulationResult::IDXBUFF_FACE].push_back(i2);
			}
			else if ((b0 & hullmask).any() &&
				(b1 & hullmask).any() &&
				(b2 & hullmask).any()) {
				triangles[TriangulationResult::IDXBUFF_HULL].push_back(i0);
				triangles[TriangulationResult::IDXBUFF_HULL].push_back(i1);
				triangles[TriangulationResult::IDXBUFF_HULL].push_back(i2);
			}
			else { 
				triangles[TriangulationResult::IDXBUFF_BACKGROUND].push_back(i0);
				triangles[TriangulationResult::IDXBUFF_BACKGROUND].push_back(i1);
				triangles[TriangulationResult::IDXBUFF_BACKGROUND].push_back(i2);
			}
		}

		// Build index buffers
		// TODO: again, best to leave graphics calls to render() method
		//
		for (int i = 0; i < TriangulationResult::NUM_INDEX_BUFFERS; i++) {
			if (i == TriangulationResult::IDXBUFF_LINES && !result.buildLines)
				continue;
			obs_enter_graphics();
			uint32_t* indices = (uint32_t*)bmalloc(sizeof(uint32_t) * triangles[i].size());
			memcpy(indices, triangles[i].data(), sizeof(uint32_t) * triangles[i].size());
			result.indexBuffers[i] = gs_indexbuffer_create(gs_index_type::GS_UNSIGNED_LONG,
				(void*)indices, triangles[i].size(), 0);
			obs_leave_graphics();
		}
	}

	// Subdivide : insert points half-way between all the points
	//
	void FaceDetector::Subdivide(std::vector<cv::Point2f>& points) {
		points.reserve(points.size() * 2);
		for (unsigned int i = 0; i < points.size(); i++) {
			int i2 = (i + 1) % points.size();
			points.insert(points.begin()+i2, cv::Point2f(
				(points[i].x + points[i2].x) / 2.0f,
				(points[i].y + points[i2].y) / 2.0f));
			i++;
		}
	}

	// Curve Fitting - Catmull-Rom spline
	// https://gist.github.com/pr0digy/1383576
	// - converted to C++
	// - modified for my uses
	void FaceDetector::CatmullRomSmooth(std::vector<cv::Point2f>& points, 
		const std::vector<int>& indices, int steps) {

		if (indices.size() < 3)
			return;

		points.reserve(points.size() + ((indices.size() - 1) * (steps - 1)));

		float dt = 1.0f / (float)steps;

		float x, y;
		size_t i0, i1, i2, i3;
		size_t count = indices.size() - 1;
		size_t count_m1 = count - 1;
		for (size_t i = 0; i < count; i++) {
			if (i == 0) {
				// 0 0 1 2 (i == 0)
				i0 = indices[i];
				i1 = indices[i];
				i2 = indices[i + 1];
				i3 = indices[i + 2];
			}
			else if (i == count_m1) {
				// 6 7 8 8 (i == 7)
				i0 = indices[i - 1];
				i1 = indices[i];
				i2 = indices[i + 1];
				i3 = indices[i + 1];
			}
			else {
				// 2 3 4 5 (i == 3)
				i0 = indices[i - 1];
				i1 = indices[i];
				i2 = indices[i + 1];
				i3 = indices[i + 2];
			}
			const cv::Point2f& p0 = points[i0];
			const cv::Point2f& p1 = points[i1];
			const cv::Point2f& p2 = points[i2];
			const cv::Point2f& p3 = points[i3];

			// TODO: we have more than a couple of SSE-enabled math libraries on tap
			//       we should be using one here
			//       ie) dlib/openCV/libOBS
			//
			// Note: skip points at t=0 and t=1, they are already in our set
			//
			for (float t = dt; t < 1.0f; t += dt) {
				float t2 = t * t;
				float t3 = t2 * t;

				x = 0.5f * 
					((2.0f * p1.x) +
					 (p2.x - p0.x) * t +
					 (2.0f * p0.x - 5.0f * p1.x + 4.0f * p2.x - p3.x) * t2 +
					 (3.0f * p1.x - p0.x - 3.0f * p2.x + p3.x) * t3);
					
				y = 0.5f *
					((2.0f * p1.y) +
					 (p2.y - p0.y) * t +
					 (2.0f * p0.y - 5.0f * p1.y + 4.0f * p2.y - p3.y) * t2 +
					 (3.0f * p1.y - p0.y - 3.0f * p2.y + p3.y) * t3);

				points.push_back(cv::Point2f(x, y));
			}
		}
	}

	void FaceDetector::ScaleMorph(std::vector<cv::Point2f>& points,
		std::vector<int> indices, cv::Point2f& center, cv::Point2f& scale) {
		for (auto i : indices) {
			points[i].x = (points[i].x - center.x) * scale.x + center.x;
			points[i].y = (points[i].y - center.y) * scale.y + center.y;
		}
	}

	FaceDetector::CropInfo FaceDetector::GetCropInfo() {
		return cropInfo;
	}

	void FaceDetector::SetCropInfo(DetectionResults& results) {
		int ww = results.motionRect.right() - results.motionRect.left();
		int hh = results.motionRect.bottom() - results.motionRect.top();
		int xx = results.motionRect.left() + ww / 2;
		int yy = results.motionRect.top()  + hh / 2;
		if (ww <= 0 || hh <= 0 || results.motionRect.left() < 0 || results.motionRect.right() < 0 || results.motionRect.top() < 0 || results.motionRect.bottom() < 0) {
			ww = grayImage.cols;
			hh = grayImage.rows;
			xx = ww/2;
			yy = hh/2;
		}
		cropInfo = CropInfo(xx, yy, ww, hh);
	}

   void FaceDetector::DoFaceDetection() {

		// get cropping info from config and detect image dimensions
		CropInfo cropInfo = GetCropInfo();
		// need to scale back
		float scale = (float)grayImage.rows / resizeHeight;
		cv::Mat detectionImg;
		if (currentImage.cols*currentImage.rows <= resizeWidth*resizeHeight || scale == 0) {
			scale = 1;
			detectionImg = currentImage;
		} else {
			cv::resize(currentImage, detectionImg, cv::Size(currentImage.cols / scale, currentImage.rows / scale), 0, 0, cv::INTER_LINEAR);
		}
		
        // detect faces
		std::vector<rectangle> faces;
		dlib::cv_image<unsigned char> img(detectionImg);
		faces = m_detector(img);

		// only consider the face detection results if:
        //
        // - tracking is disabled (so we have to) 
        // - we currently have no faces
        // - face detection just found some faces
        //
        // otherwise, we are tracking faces, and the tracking is still trusted, so don't trust
        // the FD results
        //
		if (faces.size() > 0) {
			prevImage = currentOrigImage.clone();
		}
<<<<<<< HEAD
		m_faces.length = (int)faces.size() > MAX_FACES ? MAX_FACES : (int)faces.size();

        // copy rects into our faces, start tracking
        for (int i = 0; i < m_faces.length; i++) {
            // scale rectangle up to video frame size
			m_faces[i].m_bounds.set_left((long)((float)(faces[i].left()*scale +
				cropInfo.offsetX)));
			m_faces[i].m_bounds.set_right((long)((float)(faces[i].right()*scale +
				cropInfo.offsetX)));
			m_faces[i].m_bounds.set_top((long)((float)(faces[i].top()*scale +
				cropInfo.offsetY)));
			m_faces[i].m_bounds.set_bottom((long)((float)(faces[i].bottom()*scale +
				cropInfo.offsetY)));
=======
        if ((m_faces.length == 0) || (faces.size() > 0)) {
            // clamp to max faces
			m_faces.length = (int)faces.size() > MAX_FACES ? MAX_FACES : (int)faces.size();
            // copy rects into our faces, start tracking
            for (int i = 0; i < m_faces.length; i++) {
                // scale rectangle up to video frame size
				m_faces[i].m_bounds.set_left((long)((float)(faces[i].left()*scale +
					cropInfo.offsetX )));
                m_faces[i].m_bounds.set_right((long)((float)(faces[i].right()*scale +
					cropInfo.offsetX)));
                m_faces[i].m_bounds.set_top((long)((float)(faces[i].top()*scale +
					cropInfo.offsetY)));
                m_faces[i].m_bounds.set_bottom((long)((float)(faces[i].bottom()*scale +
					cropInfo.offsetY)));
            }

>>>>>>> 4e1f7f60
        }
    }
    
        
    void FaceDetector::StartObjectTracking() {
		// need to scale back
		float scale = (float)grayImage.rows / resizeHeight;

        // start tracking
		dlib::cv_image<unsigned char> img(currentOrigImage);
		for (int i = 0; i < m_faces.length; ++i) {
			m_faces[i].StartTracking(img, scale, 0, 0);
		}
	}
    
    
    void FaceDetector::UpdateObjectTracking() {
		// update object tracking
		dlib::cv_image<unsigned char> img(currentOrigImage);
		for (int i = 0; i < m_faces.length; i++) {
			if (i == m_trackingFaceIndex) {
				double confidence = m_faces[i].UpdateTracking(img);
				if (confidence < Config::singleton().get_double(
					CONFIG_DOUBLE_TRACKING_THRESHOLD)) {
					m_faces.length = 0;
					break;
				}
			}
		}
	}
    
	void FaceDetector::DetectLandmarks(DetectionResults& results)
    {
		// detect landmarks
		for (int f = 0; f < m_faces.length; f++) {
			// Detect features on full-size frame
			full_object_detection d68;

			dlib::cv_image<unsigned char> img(grayImage);
			d68 = m_predictor68(img, m_faces[f].m_bounds);

			// Sanity check
			if (d68.num_parts() != NUM_FACIAL_LANDMARKS)
				throw std::invalid_argument(
					"shape predictor got wrong number of landmarks");

			for (int j = 0; j < NUM_FACIAL_LANDMARKS; j++) {
				results[f].landmarks68[j] = point(d68.part(j).x(), d68.part(j).y());
			}
		}

		results.length = m_faces.length;
	}

	float FaceDetector::ReprojectionError(const std::vector<cv::Point3f>& model_points,
		const std::vector<cv::Point2f>& image_points,
		const cv::Mat& rotation, const cv::Mat& translation) {

		// reproject to check error
		std::vector<cv::Point2f> projectedPoints;
		cv::projectPoints(model_points, rotation, translation,
			GetCVCamMatrix(), GetCVDistCoeffs(), projectedPoints);
		// Compute error
		std::vector<cv::Point2f> absDiff;
		cv::absdiff(image_points, projectedPoints, absDiff);
		float error = cv::sum(cv::mean(absDiff))[0];
		return error;
	}


	void FaceDetector::DoPoseEstimation(DetectionResults& results)
	{
		// Build a set of model points to use for solving 3D pose
		std::vector<int> model_indices;
		model_indices.push_back(LEFT_OUTER_EYE_CORNER);
		model_indices.push_back(RIGHT_OUTER_EYE_CORNER);
		model_indices.push_back(NOSE_1);
		model_indices.push_back(NOSE_2);
		model_indices.push_back(NOSE_3);
		model_indices.push_back(NOSE_4);
		model_indices.push_back(NOSE_7);
		std::vector<cv::Point3f> model_points = GetLandmarkPoints(model_indices);

		if (m_poses.length != results.length) {
			m_poses.length = results.length;
			for (int i = 0; i < m_poses.length; i++) {
				m_poses[i].ResetPose();
			}
		}

		float threshold = 4.0f * model_points.size();
		threshold *= ((float)CaptureWidth() / 1920.0f);

		bool resultsBad = false;
		for (int i = 0; i < results.length; i++) {
			std::vector<cv::Point2f> image_points;
			// copy 2D image points. 
			point* p = results[i].landmarks68;
			for (int j = 0; j < model_indices.size(); j++) {
				int idx = model_indices[j];
				image_points.push_back(cv::Point2f((float)p[idx].x(), (float)p[idx].y()));
			}

			// Solve for pose
			cv::Mat translation = m_poses[i].GetCVTranslation();
			cv::Mat rotation = m_poses[i].GetCVRotation();
			cv::solvePnP(model_points, image_points,
				GetCVCamMatrix(), GetCVDistCoeffs(),
				rotation, translation,
				m_poses[i].PoseValid(),
				cv::SOLVEPNP_EPNP);


			// TODO: Check if we still get wrong results.
			if (translation.at<double>(2, 0) > 1000.0 ||
				translation.at<double>(2, 0) < -1000.0) {
				resultsBad = true;
				m_poses.length = 0;
				break;
			}

			// TODO: If possible, remove these sanity checks
			// NOTE: If no pose is generated, use previous pose.
			if (m_poses[i].PoseValid() &&
				ReprojectionError(model_points, image_points, rotation, translation) > threshold) {
				// reset pose
				translation = m_poses[i].GetCVTranslation();
				rotation = m_poses[i].GetCVRotation();
			}

			// Save it
			m_poses[i].SetPose(rotation, translation);
			results[i].SetPose(m_poses[i]);
		}

		if (resultsBad) {
			// discard results
			results.length = 0;
		}
	}

	void FaceDetector::ResetFaces() {
		m_faces.length = 0;
		m_detectionTimeout = 0;
	}
	
} // smll namespace




<|MERGE_RESOLUTION|>--- conflicted
+++ resolved
@@ -175,10 +175,7 @@
 		results.motionRect.set_bottom(maxY*scale);
 
 	}
-<<<<<<< HEAD
-
-=======
->>>>>>> 4e1f7f60
+
 	void FaceDetector::addFaceRectangles(DetectionResults& results) {
 
 		float paddingPercentage = Config::singleton().get_double(CONFIG_MOTION_RECTANGLE_PADDING);
@@ -248,11 +245,7 @@
 		bool trackingFailed = false;
 		bool wasFaceDetected = (m_faces.length > 0);
 		// if number of frames before the last detection is bigger than the threshold or if there are no faces to track
-<<<<<<< HEAD
 		if (m_detectionTimeout == 0 || !wasFaceDetected) {
-=======
-		if (m_detectionTimeout == 0 || m_faces.length == 0) {
->>>>>>> 4e1f7f60
 			computeCurrentImage(results);
 			DoFaceDetection();
 			if (m_faces.length > 0) {
@@ -1020,7 +1013,7 @@
 		if (faces.size() > 0) {
 			prevImage = currentOrigImage.clone();
 		}
-<<<<<<< HEAD
+
 		m_faces.length = (int)faces.size() > MAX_FACES ? MAX_FACES : (int)faces.size();
 
         // copy rects into our faces, start tracking
@@ -1034,24 +1027,6 @@
 				cropInfo.offsetY)));
 			m_faces[i].m_bounds.set_bottom((long)((float)(faces[i].bottom()*scale +
 				cropInfo.offsetY)));
-=======
-        if ((m_faces.length == 0) || (faces.size() > 0)) {
-            // clamp to max faces
-			m_faces.length = (int)faces.size() > MAX_FACES ? MAX_FACES : (int)faces.size();
-            // copy rects into our faces, start tracking
-            for (int i = 0; i < m_faces.length; i++) {
-                // scale rectangle up to video frame size
-				m_faces[i].m_bounds.set_left((long)((float)(faces[i].left()*scale +
-					cropInfo.offsetX )));
-                m_faces[i].m_bounds.set_right((long)((float)(faces[i].right()*scale +
-					cropInfo.offsetX)));
-                m_faces[i].m_bounds.set_top((long)((float)(faces[i].top()*scale +
-					cropInfo.offsetY)));
-                m_faces[i].m_bounds.set_bottom((long)((float)(faces[i].bottom()*scale +
-					cropInfo.offsetY)));
-            }
-
->>>>>>> 4e1f7f60
         }
     }
     
