/*
* Face Masks for SlOBS
* smll - streamlabs machine learning library
*
* Copyright (C) 2017 General Workings Inc
*
* This program is free software; you can redistribute it and/or modify
* it under the terms of the GNU General Public License as published by
* the Free Software Foundation; either version 2 of the License, or
* (at your option) any later version.
*
* This program is distributed in the hope that it will be useful,
* but WITHOUT ANY WARRANTY; without even the implied warranty of
* MERCHANTABILITY or FITNESS FOR A PARTICULAR PURPOSE.  See the
* GNU General Public License for more details.
*
* You should have received a copy of the GNU General Public License
* along with this program; if not, write to the Free Software
* Foundation, Inc., 51 Franklin Street, Fifth Floor, Boston, MA  02110-1301, USA
*/

#include "FaceDetector.hpp"


#define HULL_POINTS_SCALE		(1.25f)
// border points = 4 corners + subdivide
#define NUM_BORDER_POINTS		(4 * 2 * 2 * 2) 
#define NUM_BORDER_POINT_DIVS	(3)
// hull points = head + jaw + subdivide
#define NUM_HULL_POINTS			(28 * 2 * 2 * 2)
#define NUM_HULL_POINT_DIVS		(3)

static const char* const kFileShapePredictor68 = "shape_predictor_68_face_landmarks.dat";


using namespace dlib;
using namespace std;


namespace smll {

	FaceDetector::FaceDetector()
		: m_captureStage(nullptr)
		, m_stageSize(0)
		, m_timeout(0)
        , m_trackingTimeout(0)
        , m_detectionTimeout(0)
		, m_trackingFaceIndex(0)
		, m_camera_w(0)
		, m_camera_h(0)
		, isPrevInit(false)
		, cropInfo(0,0,0,0) {
		// Load face detection and pose estimation models.
		m_detector = get_frontal_face_detector();


		char *filename = obs_module_file(kFileShapePredictor68);
#ifdef _WIN32
		std::wstring_convert<std::codecvt_utf8_utf16<wchar_t>> converter;
		std::wstring wide_filename(converter.from_bytes(filename));

		/* DLIB will not accept a wifstream or widestring to construct
		 * an ifstream or wifstream itself. Here we use a non-standard
		 * constructor provided by Microsoft and then the direct
		 * serialization function with an ifstream. */
		std::ifstream predictor68_file(wide_filename.c_str(), std::ios::binary);

		if (!predictor68_file) {
			throw std::runtime_error("Failed to open predictor68 file");
		}

		deserialize(m_predictor68, predictor68_file);
#else
		deserialize(filename) >> m_predictor68;
#endif
		bfree(filename);
	}

	FaceDetector::~FaceDetector() {
		obs_enter_graphics();
		if (m_captureStage)
			gs_stagesurface_destroy(m_captureStage);
		obs_leave_graphics();
	}


	void FaceDetector::MakeVtxBitmaskLookup() {
		if (m_vtxBitmaskLookup.size() == 0) {
			for (int i = 0; i < NUM_MORPH_LANDMARKS; i++) {
				LandmarkBitmask b;
				b.set(i);
				m_vtxBitmaskLookup.push_back(b);
			}
			for (int i = 0; i < NUM_FACE_CONTOURS; i++) {
				const FaceContour& fc = GetFaceContour((FaceContourID)i);
				for (int j = 0; j < fc.num_smooth_points; j++) {
					m_vtxBitmaskLookup.push_back(fc.bitmask);
				}
			}
			LandmarkBitmask bp, hp;
			bp.set(BORDER_POINT);
			hp.set(HULL_POINT);
			for (int i = 0; i < NUM_BORDER_POINTS; i++) {
				m_vtxBitmaskLookup.push_back(bp);
			}
			for (int i = 0; i < NUM_HULL_POINTS; i++) {
				m_vtxBitmaskLookup.push_back(hp);
			}
		}
	}

	const cv::Mat& FaceDetector::GetCVCamMatrix() {
		SetCVCamera();
		return m_camera_matrix;
	}

	const cv::Mat& FaceDetector::GetCVDistCoeffs() {
		SetCVCamera();
		return m_dist_coeffs;
	}

	void FaceDetector::SetCVCamera() {
		int w = CaptureWidth();
		int h = CaptureHeight();

		if (m_camera_w != w || m_camera_h != h) {
			m_camera_w = w;
			m_camera_h = h;

			// Approximate focal length.
			float focal_length = (float)m_camera_w;
			cv::Point2f center = cv::Point2f(m_camera_w / 2.0f, m_camera_h / 2.0f);
			m_camera_matrix =
				(cv::Mat_<float>(3, 3) <<
					focal_length, 0,			center.x, 
					0,			  focal_length, center.y, 
					0,			  0,			1);
			// We assume no lens distortion
			m_dist_coeffs = cv::Mat::zeros(4, 1, cv::DataType<float>::type);
		}
	}
	void FaceDetector::computeDifference(const ImageWrapper& detect, DetectionResults& results) {

		if (!isPrevInit) {
			isPrevInit = true;
			results.motionRect.set_bottom(currentImage.rows);
			results.motionRect.set_left(currentImage.cols);
			results.motionRect.set_top(0);
			results.motionRect.set_right(0);
			prevImage = currentImage.clone();
			return;
		}

		cv::Mat diffImage;
		cv::absdiff(prevImage, currentImage, diffImage);
		int blur_factor = Config::singleton().get_double(
			CONFIG_DOUBLE_BLUR_FACTOR);
		cv::GaussianBlur(diffImage, diffImage, cv::Size(blur_factor, blur_factor), 0, 0);

		prevImage = currentImage.clone();
		int threshold = Config::singleton().get_double(
			CONFIG_DOUBLE_MOVEMENT_THRESHOLD);
		float dist;
		int minY = diffImage.rows;
		int minX = diffImage.cols;
		int maxY = 0;
		int maxX = 0;
	
		for (int j = 0; j < diffImage.rows; ++j){
			for (int i = 0; i < diffImage.cols; ++i) 
			{
				int pix = (int)diffImage.at<uchar>(j, i);
				if (pix > threshold)
				{
					minX = std::min(i, minX);
					minY = std::min(j, minY);
					maxX = std::max(i, maxX);
					maxY = std::max(j, maxY);
				}
			}
		}
		results.motionRect.set_left(minX);
		results.motionRect.set_right(maxX);
		results.motionRect.set_top(minY);
		results.motionRect.set_bottom(maxY);

	}
	void FaceDetector::addFaceRectangles(DetectionResults& results) {
		float scale = (float)m_detect.w / m_capture.width;

		for (int i = 0; i < m_faces.length; i++) {
			// scale rectangle up to video frame size
			results.motionRect.set_left(std::min((int)results.motionRect.left(), (int)(m_faces[i].m_bounds.left() * scale)));
			results.motionRect.set_right(std::max((int)results.motionRect.right(), (int)(m_faces[i].m_bounds.right() * scale)));
			results.motionRect.set_top(std::min((int)results.motionRect.top(), (int)(m_faces[i].m_bounds.top() * scale)));
			results.motionRect.set_bottom(std::max((int)results.motionRect.bottom(), (int)(m_faces[i].m_bounds.bottom() * scale)));
		}
		results.motionRect.set_left(std::max((int)results.motionRect.left(), 0));
		results.motionRect.set_right(std::min((int)results.motionRect.right(), currentImage.cols - 1));
		results.motionRect.set_top(std::max((int)results.motionRect.top(), 0));
		results.motionRect.set_bottom(std::min((int)results.motionRect.bottom(), currentImage.rows - 1));
	}


	void FaceDetector::computeCurrentImage(const ImageWrapper& detect, DetectionResults& results) {
		computeDifference(detect, results);
		addFaceRectangles(results);
		SetCropInfo(results);
		// Do image cropping and cv::Mat initialization in single shot
		CropInfo cropInfo = GetCropInfo();
		cv::Mat cropped = currentImage(cv::Rect(cropInfo.offsetX, cropInfo.offsetY, cropInfo.width, cropInfo.height));
		currentImage = cropped.clone();
	}

<<<<<<< HEAD
	void FaceDetector::convertToGrey(const ImageWrapper& detect) {
	
		switch (detect.type) {
		case IMAGETYPE_GRAY:
		{
			cv::Mat gray(detect.h, detect.w, CV_8UC1, detect.data, m_detect.getStride());
			currentImage = gray.clone();
			break;
		}
		case IMAGETYPE_RGB:
		{
			cv::Mat rgbImage(detect.h, detect.w, CV_8UC3, detect.data, detect.getStride());
			cv::Mat gray; cv::cvtColor(rgbImage, gray, cv::COLOR_RGB2GRAY);
			currentImage = gray.clone();
			break;
		}
		case IMAGETYPE_BGR:
		{
			cv::Mat bgrImage(detect.h, detect.w, CV_8UC3, detect.data, detect.getStride());
			cv::Mat gray; cv::cvtColor(bgrImage, gray, cv::COLOR_BGR2GRAY);
			currentImage = gray.clone();
			break;
		}
		case IMAGETYPE_RGBA:
		{
			cv::Mat rgbaImage(detect.h, detect.w, CV_8UC4, detect.data, detect.getStride());
			cv::Mat gray; cv::cvtColor(rgbaImage, gray, cv::COLOR_RGBA2GRAY);
			currentImage = gray.clone();
			break;
		}
		case IMAGETYPE_BGRA:
		{
			cv::Mat bgraImage(detect.h, detect.w, CV_8UC4, detect.data, detect.getStride());
			cv::Mat gray; cv::cvtColor(bgraImage, gray, cv::COLOR_BGRA2GRAY);
			currentImage = gray.clone();
			break;
		}
		default:
			throw std::invalid_argument(
				"INVALID IMAGE TYPE - Check if the frame is valid");
			break;
		}
		currentOrigImage = currentImage.clone();
=======
		char* cropData = detect.data +
			(detect.getStride() * cropInfo.offsetY) +
			(detect.getNumElems() * cropInfo.offsetX);

		cv::Mat gray(cropInfo.height, cropInfo.width, CV_8UC1, cropData, m_detect.getStride());
		currentImage = gray;
>>>>>>> a11e5905
	}

	void FaceDetector::DetectFaces(const ImageWrapper& detect, const OBSTexture& capture, DetectionResults& results) {

		// Wait for CONFIG_INT_FACE_DETECT_FREQUENCY after all faces are lost before trying to detect them again
		if (m_timeout > 0) {
			m_timeout--;
			return;
		}

		// better check if the camera res has changed on us
		if ((detect.w != m_detect.w) ||
			(detect.h != m_detect.h)) {
			// forget whatever we thought were faces
			m_faces.length = 0;
			isPrevInit = false;
		}

		// save detect for convenience
		m_detect = detect;
		m_capture = capture;
		// Compute GrayScale image.
		// This will be used for the rest of the Computer Vision.
		convertToGrey(detect);

		bool trackingFailed = false;
		// if number of frames before the last detection is bigger than the threshold or if there are no faces to track
		if (m_detectionTimeout == 0 || m_faces.length == 0) {
			computeCurrentImage(detect, results);
			DoFaceDetection();
			m_detectionTimeout =
				Config::singleton().get_int(CONFIG_INT_FACE_DETECT_RECHECK_FREQUENCY);
			StartObjectTracking();
		}
		else if (m_trackingTimeout == 0) {
			m_detectionTimeout--;

			UpdateObjectTracking();

			// Is Tracking is still good?
			if (m_faces.length > 0) {
				// next face for tracking time-slicing
				m_trackingFaceIndex = (m_trackingFaceIndex + 1) % m_faces.length;

				// tracking frequency
				m_trackingTimeout =
					Config::singleton().get_int(CONFIG_INT_TRACKING_FREQUNCY);
			}
			else {
				m_trackingFaceIndex = 0;
				// force detection on the next frame, do not wait for 5 frames
				m_timeout == 0;
				trackingFailed = true;
			}

			// copy faces to results
			for (int i = 0; i < m_faces.length; i++) {
				results[i] = m_faces[i];
			}
			results.length = m_faces.length;
		}
		else
		{
			m_detectionTimeout--;
			m_trackingTimeout--;
		}

		// copy faces to results
		for (int i = 0; i < m_faces.length; i++) {
			results[i] = m_faces[i];
		}
		results.length = m_faces.length;

		// If faces are not found
		if (m_faces.length == 0 && !trackingFailed) {
            // Wait for 5 frames and do face detection
            m_timeout = Config::singleton().get_int(CONFIG_INT_FACE_DETECT_FREQUENCY);
		}
	}

	void FaceDetector::MakeTriangulation(MorphData& morphData, 
		DetectionResults& results,
		TriangulationResult& result) {

		// clear buffers
		result.DestroyBuffers();

		// need valid morph data
		if (!morphData.IsValid())
			return;

		// make sure we have our bitmask lookup table
		MakeVtxBitmaskLookup();

		// only 1 face supported (for now)
		if (results.length == 0)
			return;
		DetectionResult& face = results[0];

		// get angle of face pose
		const cv::Mat& m = face.GetCVRotation();
		double angle = sqrt(m.dot(m));
		bool faceDeadOn = (angle < 0.1f);

		// save capture width and height
		float width = (float)CaptureWidth();
		float height = (float)CaptureHeight();

		// Project morph deltas to image space

		// project the deltas
		// TODO: only project non-zero deltas 
		//       (although, to be honest, with compiler opts and such, it
		//        would likely take longer to separate them out)
		const cv::Mat& rot = face.GetCVRotation();
		cv::Mat trx;
		face.GetCVTranslation().copyTo(trx); // make sure to copy!
		trx.at<double>(0, 0) = 0.0; // clear x & y, we'll center it
		trx.at<double>(1, 0) = 0.0;
		std::vector<cv::Point3f> deltas = morphData.GetCVDeltas();
		std::vector<cv::Point2f> projectedDeltas;
		cv::projectPoints(deltas, rot, trx, GetCVCamMatrix(), GetCVDistCoeffs(), projectedDeltas);

		// make a list of points for triangulation
		std::vector<cv::Point2f> points;

		// add facial landmark points
		dlib::point* facePoints = face.landmarks68;
		for (int i = 0; i < NUM_FACIAL_LANDMARKS; i++) {
			points.push_back(cv::Point2f((float)facePoints[i].x(),
				(float)facePoints[i].y()));
		}

		// add the head points
		AddHeadPoints(points, face);

		// Apply the morph deltas to points to create warpedpoints
		std::vector<cv::Point2f> warpedpoints = points;
		cv::Point2f c(width / 2, height / 2);
		for (int i = 0; i < NUM_MORPH_LANDMARKS; i++) {
			// bitmask tells us which deltas are non-zero
			if (morphData.GetBitmask()[i]) {
				// offset from center
				warpedpoints[i] += projectedDeltas[i] - c;
			}
		}

		// add smoothing points
		for (int i = 0; i < NUM_FACE_CONTOURS; i++) {
			const FaceContour& fc = GetFaceContour((FaceContourID)i);
			// smooth em out
			CatmullRomSmooth(points, fc.indices, NUM_SMOOTHING_STEPS);
			CatmullRomSmooth(warpedpoints, fc.indices, NUM_SMOOTHING_STEPS);
		}

		// add border points
		std::vector<cv::Point2f> borderpoints;
		// 4 corners
		borderpoints.push_back(cv::Point2f(0, 0));
		borderpoints.push_back(cv::Point2f(width, 0));
		borderpoints.push_back(cv::Point2f(width, height));
		borderpoints.push_back(cv::Point2f(0, height));
		// subdivide
		for (int i = 0; i < NUM_BORDER_POINT_DIVS; i++) {
			Subdivide(borderpoints);
		}
		points.insert(points.end(), borderpoints.begin(), borderpoints.end());
		warpedpoints.insert(warpedpoints.end(), borderpoints.begin(), borderpoints.end());

		// add hull points
		std::vector<cv::Point2f> hullpoints;
		MakeHullPoints(points, warpedpoints, hullpoints);
		points.reserve(points.size() + hullpoints.size());
		warpedpoints.reserve(warpedpoints.size() + hullpoints.size());
		for (int i = 0; i < hullpoints.size(); i++) {
			points.push_back(hullpoints[i]);
			warpedpoints.push_back(hullpoints[i]);
		}

		// make the vertex buffer 
		// TODO: we should probably leave the creation of this
		//       graphics stuff to the render method
		//
		obs_enter_graphics();
		gs_render_start(true);
		size_t nv = points.size();
		LandmarkBitmask hpbm;
		hpbm.set(HULL_POINT);
		for (int i = 0; i < nv; i++) {
			// position from warped points
			// uv from original points
			const cv::Point2f& p = warpedpoints[i];
			const cv::Point2f& uv = points[i];

			// add point and uv
			gs_texcoord(uv.x / width, uv.y / height, 0);
			gs_vertex2f(p.x, p.y);

			if ((m_vtxBitmaskLookup[i] & hpbm).any())
				gs_color(0x0);
			else
				gs_color(0xFFFFFFFF);
		}
		result.vertexBuffer = gs_render_save();
		obs_leave_graphics();


		// Create Triangulation

		// create the openCV Subdiv2D object
		cv::Rect rect(0, 0, CaptureWidth() + 1, CaptureHeight() + 1);
		cv::Subdiv2D subdiv(rect);

		// add our points to subdiv2d
		// save a map: subdiv2d vtx id -> index into our points
		std::map<int, int> vtxMap;
		size_t nsmooth = GetFaceContour(FACE_CONTOUR_LAST).smooth_points_index +
			GetFaceContour(FACE_CONTOUR_LAST).num_smooth_points;
		LandmarkBitmask facebm = TriangulationResult::GetBitmasks()[TriangulationResult::IDXBUFF_FACE];
		if (faceDeadOn) {
			// don't bother doing boundary checks if face is dead-on
			facebm = facebm | TriangulationResult::GetBitmasks()[TriangulationResult::IDXBUFF_LINES];
		}
		for (int i = 0; i < points.size(); i++) {
			cv::Point2f& p = points[i];
			// only add points belonging to face, hull, border
			if ((i >= nsmooth || (m_vtxBitmaskLookup[i] & facebm).any())
				&& rect.contains(p)) {
				// note: this crashes if you insert a point outside the rect.
				try {
					int vid = subdiv.insert(p);
					vtxMap[vid] = i;
				}
				catch (const std::exception& e) {
					blog(LOG_DEBUG, "[FaceMask] ***** CAUGHT EXCEPTION CV::SUBDIV2D: %s", e.what());
					blog(LOG_DEBUG, "[FaceMask] ***** whilst adding point %d at (%f,%f)", i, p.x, p.y);
				}
			}
		}

		// selectively add eyebrows & nose points
		if (!faceDeadOn) {
			AddSelectivePoints(subdiv, points, warpedpoints, vtxMap);
		}

		// get triangulation
		std::vector<cv::Vec3i>	triangleList;
		subdiv.getTriangleIndexList(triangleList);

		// NOTE: openCV's subdiv2D class adds 4 points on initialization:
		//
		//       p0 = 0,0
		//       p1 = M,0
		//       p2 = 0,M
		//       p3 = -M,-M
		//
		// where M = max(W,H) * 3
		//
		// I assume this is to ensure the entire triangulation is contained 
		// in a triangle. Or something. I dunno.
		// Either way, since I add my own border points myself, these first
		// 4 vertices are crap to us, and all resulting triangles are also
		// crap.
		// We ignore these triangles, and use a vtxMap we created above
		// to re-index the triangle indices to our vtx list.
		//
		// Also, the subdiv2D object will merge vertices that are close enough
		// to each other. The vtxMap also fixes this, and we use the 
		// revVtxMap for area sorting later on.

		// re-index triangles and remove bad ones
		for (int i = 0; i < triangleList.size(); i++) {
			cv::Vec3i &t = triangleList[i];
			if (t[0] < 4 || t[1] < 4 || t[2] < 4) {
				// mark triangle as bad
				t[0] = 0;
				t[1] = 0;
				t[2] = 0;
			}
			else {
				// re-index
				t[0] = vtxMap[t[0]];
				t[1] = vtxMap[t[1]];
				t[2] = vtxMap[t[2]];
			}
		}

		// Make Index Buffers
		MakeAreaIndices(result, triangleList);
	}


	void FaceDetector::AddSelectivePoints(cv::Subdiv2D& subdiv,
		const std::vector<cv::Point2f>& points,
		const std::vector<cv::Point2f>& warpedpoints, std::map<int, int>& vtxMap) {

		bool turnedLeft = warpedpoints[NOSE_4].x < warpedpoints[NOSE_1].x;

		if (turnedLeft) {
			AddContourSelective(subdiv, GetFaceContour(FACE_CONTOUR_EYEBROW_LEFT), points, warpedpoints, vtxMap, true);
			AddContourSelective(subdiv, GetFaceContour(FACE_CONTOUR_EYE_LEFT_TOP), points, warpedpoints, vtxMap, true);
			AddContourSelective(subdiv, GetFaceContour(FACE_CONTOUR_EYE_LEFT_BOTTOM), points, warpedpoints, vtxMap, true);
			AddContourSelective(subdiv, GetFaceContour(FACE_CONTOUR_EYE_LEFT_BOTTOM), points, warpedpoints, vtxMap, true);
			AddContourSelective(subdiv, GetFaceContour(FACE_CONTOUR_MOUTH_OUTER_TOP_LEFT), points, warpedpoints, vtxMap, true);

			AddContour(subdiv, GetFaceContour(FACE_CONTOUR_EYEBROW_RIGHT), points, vtxMap);
			AddContour(subdiv, GetFaceContour(FACE_CONTOUR_EYE_RIGHT_TOP), points, vtxMap);
			AddContour(subdiv, GetFaceContour(FACE_CONTOUR_EYE_RIGHT_BOTTOM), points, vtxMap);
			AddContour(subdiv, GetFaceContour(FACE_CONTOUR_EYE_RIGHT_BOTTOM), points, vtxMap);
			AddContour(subdiv, GetFaceContour(FACE_CONTOUR_MOUTH_OUTER_TOP_RIGHT), points, vtxMap);
		}
		else {
			AddContourSelective(subdiv, GetFaceContour(FACE_CONTOUR_EYEBROW_RIGHT), points, warpedpoints, vtxMap, false);
			AddContourSelective(subdiv, GetFaceContour(FACE_CONTOUR_EYE_RIGHT_TOP), points, warpedpoints, vtxMap, false);
			AddContourSelective(subdiv, GetFaceContour(FACE_CONTOUR_EYE_RIGHT_BOTTOM), points, warpedpoints, vtxMap, false);
			AddContourSelective(subdiv, GetFaceContour(FACE_CONTOUR_EYE_RIGHT_BOTTOM), points, warpedpoints, vtxMap, false);
			AddContourSelective(subdiv, GetFaceContour(FACE_CONTOUR_MOUTH_OUTER_TOP_RIGHT), points, warpedpoints, vtxMap, false);

			AddContour(subdiv, GetFaceContour(FACE_CONTOUR_EYEBROW_LEFT), points, vtxMap);
			AddContour(subdiv, GetFaceContour(FACE_CONTOUR_EYE_LEFT_TOP), points, vtxMap);
			AddContour(subdiv, GetFaceContour(FACE_CONTOUR_EYE_LEFT_BOTTOM), points, vtxMap);
			AddContour(subdiv, GetFaceContour(FACE_CONTOUR_EYE_LEFT_BOTTOM), points, vtxMap);
			AddContour(subdiv, GetFaceContour(FACE_CONTOUR_MOUTH_OUTER_TOP_LEFT), points, vtxMap);
		}

		AddContourSelective(subdiv, GetFaceContour(FACE_CONTOUR_NOSE_BRIDGE), points, warpedpoints, vtxMap, turnedLeft);
		AddContourSelective(subdiv, GetFaceContour(FACE_CONTOUR_NOSE_BOTTOM), points, warpedpoints, vtxMap, turnedLeft);
		AddContourSelective(subdiv, GetFaceContour(FACE_CONTOUR_MOUTH_OUTER_BOTTOM), points, warpedpoints, vtxMap, turnedLeft);
	}

	void FaceDetector::AddContour(cv::Subdiv2D& subdiv, const FaceContour& fc, const std::vector<cv::Point2f>& points,
		std::map<int, int>& vtxMap) {

		cv::Rect rect(0, 0, CaptureWidth() + 1, CaptureHeight() + 1);

		// add points 
		for (int i = 0; i < fc.indices.size(); i++) {
			const cv::Point2f& p = points[fc.indices[i]];
			if (rect.contains(p)) {
				int vid = subdiv.insert(p);
				vtxMap[vid] = fc.indices[i];
			}
		}
		int smoothidx = fc.smooth_points_index;
		for (int i = 0; i < fc.num_smooth_points; i++, smoothidx++) {
			const cv::Point2f& p = points[smoothidx];
			if (rect.contains(p)) {
				int vid = subdiv.insert(p);
				vtxMap[vid] = smoothidx;
			}
		}
	}


	void FaceDetector::AddContourSelective(cv::Subdiv2D& subdiv, const FaceContour& fc,
		const std::vector<cv::Point2f>& points,
		const std::vector<cv::Point2f>& warpedpoints, std::map<int, int>& vtxMap, 
		bool checkLeft) {

		std::array<int, 15> lhead_points = { HEAD_6, HEAD_5, HEAD_4, HEAD_3, HEAD_2, 
			HEAD_1, JAW_1, JAW_2, JAW_3, JAW_4, JAW_5, JAW_6, JAW_7, JAW_8, JAW_9};
		std::array<int, 15> rhead_points = { HEAD_6, HEAD_7, HEAD_8, HEAD_9, HEAD_10, 
			HEAD_11, JAW_17, JAW_16, JAW_15, JAW_14, JAW_13, JAW_12, JAW_11, JAW_10,
			JAW_9};

		cv::Rect rect(0, 0, CaptureWidth() + 1, CaptureHeight() + 1);

		// find min/max y of contour points
		float miny = warpedpoints[fc.indices[0]].y;
		float maxy = warpedpoints[fc.indices[0]].y;
		for (int i = 1; i < fc.indices.size(); i++) {
			const cv::Point2f& p = warpedpoints[fc.indices[i]];
			if (p.y < miny)
				miny = p.y;
			if (p.y > maxy)
				maxy = p.y;
		}

		// find hi/low points on sides of face
		std::array<int, 15>& headpoints = checkLeft ? lhead_points : rhead_points;
		int lop = 0;
		int hip = (int)headpoints.size() - 1;
		for (int i = 1; i < headpoints.size(); i++) {
			if (warpedpoints[headpoints[i]].y < miny)
				lop = i;
			else
				break;
		}
		for (int i = (int)headpoints.size() - 2; i >= 0; i--) {
			if (warpedpoints[headpoints[i]].y > maxy)
				hip = i;
			else
				break;
		}

		// hi low points
		const cv::Point2f& hi = warpedpoints[headpoints[hip]];
		const cv::Point2f& lo = warpedpoints[headpoints[lop]];

		float m = 1.0f;
		if (!checkLeft)
			m = -1.0f;

		// add points if they are inside the outside line
		for (int i = 0; i < fc.indices.size(); i++) {
			const cv::Point2f& p1 = warpedpoints[fc.indices[i]];
			float d = m * ((p1.x - lo.x) * (hi.y - lo.y) - (p1.y - lo.y) * (hi.x - lo.x));
			const cv::Point2f& p = points[fc.indices[i]];
			if (d > 10.0f && rect.contains(p)) {
				int vid = subdiv.insert(p);
				vtxMap[vid] = fc.indices[i];
			}
			else
				break;
		}
		int smoothidx = fc.smooth_points_index;
		for (int i = 0; i < fc.num_smooth_points; i++, smoothidx++) {
			const cv::Point2f& p1 = warpedpoints[smoothidx];
			float d = m * ((p1.x - lo.x) * (hi.y - lo.y) - (p1.y - lo.y) * (hi.x - lo.x));
			const cv::Point2f& p = points[smoothidx];
			if (d > 10.0f && rect.contains(p)) {
				int vid = subdiv.insert(p);
				vtxMap[vid] = smoothidx;
			}
			else
				break;
		}
	}


	void FaceDetector::AddHeadPoints(std::vector<cv::Point2f>& points, const DetectionResult& face) {

		points.reserve(points.size() + HP_NUM_HEAD_POINTS);

		// get the head points
		std::vector<cv::Point3f> headpoints = GetAllHeadPoints();

		// project all the head points
		const cv::Mat& rot = face.GetCVRotation();
		cv::Mat trx = face.GetCVTranslation();

		/*
		blog(LOG_DEBUG, "HEADPOINTS-----------------------");
		blog(LOG_DEBUG, " trans: %5.2f, %5.2f, %5.2f",
			(float)trx.at<double>(0, 0),
			(float)trx.at<double>(1, 0),
			(float)trx.at<double>(2, 0));
		blog(LOG_DEBUG, "   rot: %5.2f, %5.2f, %5.2f",
			(float)rot.at<double>(0, 0),
			(float)rot.at<double>(1, 0),
			(float)rot.at<double>(2, 0));
			*/

		std::vector<cv::Point2f> projheadpoints;
		cv::projectPoints(headpoints, rot, trx, GetCVCamMatrix(), GetCVDistCoeffs(), projheadpoints);

		// select the correct points

		// HEAD_1 -> HEAD_5
		for (int i = 0, j = 0; i < 5; i++, j+=3) {
			int h0 = HP_HEAD_1 + i;
			int h1 = HP_HEAD_EXTRA_1 + j;
			int h2 = HP_HEAD_EXTRA_2 + j;

			if (projheadpoints[h0].x < projheadpoints[h1].x)
				points.push_back(projheadpoints[h0]);
			else if (projheadpoints[h1].x < projheadpoints[h2].x)
				points.push_back(projheadpoints[h1]);
			else
				points.push_back(projheadpoints[h2]);
		}
		// HEAD_6
		points.push_back(projheadpoints[HP_HEAD_6]);
		// HEAD_7 -> HEAD_11
		for (int i = 0, j = 12; i < 5; i++, j -= 3) {
			int h0 = HP_HEAD_7 + i;
			int h1 = HP_HEAD_EXTRA_3 + j;
			int h2 = HP_HEAD_EXTRA_2 + j;

			if (projheadpoints[h0].x > projheadpoints[h1].x)
				points.push_back(projheadpoints[h0]);
			else if (projheadpoints[h1].x > projheadpoints[h2].x)
				points.push_back(projheadpoints[h1]);
			else
				points.push_back(projheadpoints[h2]);
		}
	}


	// MakeHullPoints
	// - these are extra points added to the morph to smooth out the appearance,
	//   and keep the rest of the video frame from morphing with it
	//
	void FaceDetector::MakeHullPoints(const std::vector<cv::Point2f>& points,
		const std::vector<cv::Point2f>& warpedpoints, std::vector<cv::Point2f>& hullpoints) {
		// consider outside contours only
		const int num_contours = 2;
		const FaceContourID contours[num_contours] = { FACE_CONTOUR_CHIN, FACE_CONTOUR_HEAD };

		// find the center of the original points
		int numPoints = 0;
		cv::Point2f center(0.0f, 0.0f);
		for (int i = 0; i < num_contours; i++) {
			const FaceContour& fc = GetFaceContour(contours[i]);
			for (int j = 0; j < fc.indices.size(); j++, numPoints++) {
				center += points[fc.indices[j]];
			}
		}
		center /= (float)numPoints;

		// go through the warped points, see if they expand the hull
		// - we do this by checking the dot product of the delta to the
		//   warped point with the vector to the original point from
		//   the center
		for (int i = 0; i < num_contours; i++) {
			const FaceContour& fc = GetFaceContour(contours[i]);
			int is = 0;
			size_t ie = fc.indices.size();
			int ip = 1;
			if (fc.id == FACE_CONTOUR_HEAD) {
				// don't include jaw points twice, step backwards
				is = (int)fc.indices.size() - 2;
				ie = 0;
				ip = -1;
			}

			for (int j = is; j != ie; j += ip) {
				// get points
				const cv::Point2f&	p = points[fc.indices[j]];
				const cv::Point2f&	wp = warpedpoints[fc.indices[j]];

				// get vectors
				cv::Point2f d = wp - p;
				cv::Point2f v = p - center;
				// if dot product is positive
				if (d.dot(v) > 0) {
					// warped point expands hull
					hullpoints.push_back(wp);
				}
				else {
					// warped point shrinks hull, use original
					hullpoints.push_back(p);
				}
			}
		}

		// scale up hull points from center
		for (int i = 0; i < hullpoints.size(); i++) {
			hullpoints[i] = ((hullpoints[i] - center) * HULL_POINTS_SCALE) + center;
		}

		// subdivide
		for (int i = 0; i < NUM_BORDER_POINT_DIVS; i++) {
			Subdivide(hullpoints);
		}
	}

	// MakeAreaIndices : make index buffers for different areas of the face
	//
	void FaceDetector::MakeAreaIndices(TriangulationResult& result,
		const std::vector<cv::Vec3i>& triangleList) {

		// Allocate temp storage for triangle indices
		std::vector<uint32_t> triangles[TriangulationResult::NUM_INDEX_BUFFERS];
		triangles[TriangulationResult::IDXBUFF_BACKGROUND].reserve(triangleList.size() * 3);
		triangles[TriangulationResult::IDXBUFF_FACE].reserve(triangleList.size() * 3);
		triangles[TriangulationResult::IDXBUFF_HULL].reserve(triangleList.size() * 3);
		if (result.buildLines) {
			triangles[TriangulationResult::IDXBUFF_LINES].reserve(triangleList.size() * 6);
		}

		// Sort out our triangles 
		for (int i = 0; i < triangleList.size(); i++) {
			const cv::Vec3i& tri = triangleList[i];
			int i0 = tri[0];
			int i1 = tri[1];
			int i2 = tri[2];
			if (i0 == 0 && i1 == 0 && i2 == 0) {
				// SKIP INVALID
				continue;
			}

			// lookup bitmasks
			const LandmarkBitmask& b0 = m_vtxBitmaskLookup[i0];
			const LandmarkBitmask& b1 = m_vtxBitmaskLookup[i1];
			const LandmarkBitmask& b2 = m_vtxBitmaskLookup[i2];
			
			//LandmarkBitmask bgmask = TriangulationResult::GetBitmasks()[TriangulationResult::IDXBUFF_BACKGROUND];
			LandmarkBitmask hullmask = TriangulationResult::GetBitmasks()[TriangulationResult::IDXBUFF_HULL];
			LandmarkBitmask facemask = TriangulationResult::GetBitmasks()[TriangulationResult::IDXBUFF_FACE] |
				TriangulationResult::GetBitmasks()[TriangulationResult::IDXBUFF_LINES]; // include extra points here
			LandmarkBitmask leyemask = GetFaceArea(FACE_AREA_EYE_LEFT).bitmask;
			LandmarkBitmask reyemask = GetFaceArea(FACE_AREA_EYE_RIGHT).bitmask;
			LandmarkBitmask mouthmask = GetFaceArea(FACE_AREA_MOUTH_LIPS_TOP).bitmask |
				GetFaceArea(FACE_AREA_MOUTH_LIPS_BOTTOM).bitmask;

			// one freakin' triangle! We think this is part of the mouth unless
			// we consider this one triangle made entirely of mouth points, but STILL
			// is part of the face.
			LandmarkBitmask facemask2;
			facemask2.set(MOUTH_OUTER_3);
			facemask2.set(MOUTH_OUTER_4);
			facemask2.set(MOUTH_OUTER_5);

			// remove eyes and mouth, except for the special triangle
			if ((b0 & facemask2).any() &&
				(b1 & facemask2).any() &&
				(b2 & facemask2).any()) {} // do nothing
			else if (((b0 & leyemask).any() && (b1 & leyemask).any() && (b2 & leyemask).any())||
				((b0 & reyemask).any() && (b1 & reyemask).any() && (b2 & reyemask).any()) ||
				((b0 & mouthmask).any() && (b1 & mouthmask).any() && (b2 & mouthmask).any()))
			{
				// Skip eyes and mouth
				continue;
			}

			// lines
			if (result.buildLines) {
				triangles[TriangulationResult::IDXBUFF_LINES].push_back(i0);
				triangles[TriangulationResult::IDXBUFF_LINES].push_back(i1);
				triangles[TriangulationResult::IDXBUFF_LINES].push_back(i1);
				triangles[TriangulationResult::IDXBUFF_LINES].push_back(i2);
				triangles[TriangulationResult::IDXBUFF_LINES].push_back(i2);
				triangles[TriangulationResult::IDXBUFF_LINES].push_back(i0);
			}

			if ((b0 & facemask).any() &&
				(b1 & facemask).any() &&
				(b2 & facemask).any()) {
				triangles[TriangulationResult::IDXBUFF_FACE].push_back(i0);
				triangles[TriangulationResult::IDXBUFF_FACE].push_back(i1);
				triangles[TriangulationResult::IDXBUFF_FACE].push_back(i2);
			}
			else if ((b0 & hullmask).any() &&
				(b1 & hullmask).any() &&
				(b2 & hullmask).any()) {
				triangles[TriangulationResult::IDXBUFF_HULL].push_back(i0);
				triangles[TriangulationResult::IDXBUFF_HULL].push_back(i1);
				triangles[TriangulationResult::IDXBUFF_HULL].push_back(i2);
			}
			else /*if ((b0 & bgmask).any() ||
				(b1 & bgmask).any() ||
				(b2 & bgmask).any())*/ { 
				triangles[TriangulationResult::IDXBUFF_BACKGROUND].push_back(i0);
				triangles[TriangulationResult::IDXBUFF_BACKGROUND].push_back(i1);
				triangles[TriangulationResult::IDXBUFF_BACKGROUND].push_back(i2);
			}
		}

		// Build index buffers
		// TODO: again, best to leave graphics calls to render() method
		//
		for (int i = 0; i < TriangulationResult::NUM_INDEX_BUFFERS; i++) {
			if (i == TriangulationResult::IDXBUFF_LINES && !result.buildLines)
				continue;
			obs_enter_graphics();
			uint32_t* indices = (uint32_t*)bmalloc(sizeof(uint32_t) * triangles[i].size());
			memcpy(indices, triangles[i].data(), sizeof(uint32_t) * triangles[i].size());
			result.indexBuffers[i] = gs_indexbuffer_create(gs_index_type::GS_UNSIGNED_LONG,
				(void*)indices, triangles[i].size(), 0);
			obs_leave_graphics();
		}
	}

	// Subdivide : insert points half-way between all the points
	//
	void FaceDetector::Subdivide(std::vector<cv::Point2f>& points) {
		points.reserve(points.size() * 2);
		for (unsigned int i = 0; i < points.size(); i++) {
			int i2 = (i + 1) % points.size();
			points.insert(points.begin()+i2, cv::Point2f(
				(points[i].x + points[i2].x) / 2.0f,
				(points[i].y + points[i2].y) / 2.0f));
			i++;
		}
	}

	// Curve Fitting - Catmull-Rom spline
	// https://gist.github.com/pr0digy/1383576
	// - converted to C++
	// - modified for my uses
	void FaceDetector::CatmullRomSmooth(std::vector<cv::Point2f>& points, 
		const std::vector<int>& indices, int steps) {

		if (indices.size() < 3)
			return;

		points.reserve(points.size() + ((indices.size() - 1) * (steps - 1)));

		float dt = 1.0f / (float)steps;

		float x, y;
		size_t i0, i1, i2, i3;
		size_t count = indices.size() - 1;
		size_t count_m1 = count - 1;
		for (size_t i = 0; i < count; i++) {
			if (i == 0) {
				// 0 0 1 2 (i == 0)
				i0 = indices[i];
				i1 = indices[i];
				i2 = indices[i + 1];
				i3 = indices[i + 2];
			}
			else if (i == count_m1) {
				// 6 7 8 8 (i == 7)
				i0 = indices[i - 1];
				i1 = indices[i];
				i2 = indices[i + 1];
				i3 = indices[i + 1];
			}
			else {
				// 2 3 4 5 (i == 3)
				i0 = indices[i - 1];
				i1 = indices[i];
				i2 = indices[i + 1];
				i3 = indices[i + 2];
			}
			const cv::Point2f& p0 = points[i0];
			const cv::Point2f& p1 = points[i1];
			const cv::Point2f& p2 = points[i2];
			const cv::Point2f& p3 = points[i3];

			// TODO: we have more than a couple of SSE-enabled math libraries on tap
			//       we should be using one here
			//       ie) dlib/openCV/libOBS
			//
			// Note: skip points at t=0 and t=1, they are already in our set
			//
			for (float t = dt; t < 1.0f; t += dt) {
				float t2 = t * t;
				float t3 = t2 * t;

				x = 0.5f * 
					((2.0f * p1.x) +
					 (p2.x - p0.x) * t +
					 (2.0f * p0.x - 5.0f * p1.x + 4.0f * p2.x - p3.x) * t2 +
					 (3.0f * p1.x - p0.x - 3.0f * p2.x + p3.x) * t3);
					
				y = 0.5f *
					((2.0f * p1.y) +
					 (p2.y - p0.y) * t +
					 (2.0f * p0.y - 5.0f * p1.y + 4.0f * p2.y - p3.y) * t2 +
					 (3.0f * p1.y - p0.y - 3.0f * p2.y + p3.y) * t3);

				points.push_back(cv::Point2f(x, y));
			}
		}
	}

	void FaceDetector::ScaleMorph(std::vector<cv::Point2f>& points,
		std::vector<int> indices, cv::Point2f& center, cv::Point2f& scale) {
		for (auto i : indices) {
			points[i].x = (points[i].x - center.x) * scale.x + center.x;
			points[i].y = (points[i].y - center.y) * scale.y + center.y;
		}
	}

	FaceDetector::CropInfo FaceDetector::GetCropInfo() {
		return cropInfo;
	}

	void FaceDetector::SetCropInfo(DetectionResults& results) {
		int ww = results.motionRect.right() - results.motionRect.left();
		int hh = results.motionRect.bottom() - results.motionRect.top();
		int xx = results.motionRect.left() + ww / 2;
		int yy = results.motionRect.top()  + hh / 2;
		if (ww <= 0 || hh <= 0 || results.motionRect.left() < 0 || results.motionRect.right() < 0 || results.motionRect.top() < 0 || results.motionRect.bottom() < 0) {
			ww = m_detect.w;
			hh = m_detect.h;
			xx = ww/2;
			yy = hh/2;
		}
		cropInfo = CropInfo(xx, yy, ww, hh);
	}

    void FaceDetector::DoFaceDetection() {

		// get cropping info from config and detect image dimensions
		CropInfo cropInfo = GetCropInfo();
		// need to scale back
		float scale = (float)m_capture.width / m_detect.w;

        // detect faces
		std::vector<rectangle> faces;
		dlib::cv_image<unsigned char> img(currentImage);
		faces = m_detector(img);

		// only consider the face detection results if:
        //
        // - tracking is disabled (so we have to)
        // - we currently have no faces
        // - face detection just found some faces
        //
        // otherwise, we are tracking faces, and the tracking is still trusted, so don't trust
        // the FD results
        //
        if ((m_faces.length == 0) || (faces.size() > 0)) {
            // clamp to max faces
			m_faces.length = (int)faces.size() > MAX_FACES ? MAX_FACES : (int)faces.size();

            // copy rects into our faces, start tracking
            for (int i = 0; i < m_faces.length; i++) {
                // scale rectangle up to video frame size
				m_faces[i].m_bounds.set_left((long)((float)(faces[i].left() +
					cropInfo.offsetX) * scale));
                m_faces[i].m_bounds.set_right((long)((float)(faces[i].right() +
					cropInfo.offsetX) * scale));
                m_faces[i].m_bounds.set_top((long)((float)(faces[i].top() +
					cropInfo.offsetY) * scale));
                m_faces[i].m_bounds.set_bottom((long)((float)(faces[i].bottom() +
					cropInfo.offsetY) * scale));
            }
        }
    }
    
        
    void FaceDetector::StartObjectTracking() {
		// need to scale back
		float scale = (float)m_capture.width / m_detect.w;

        // start tracking
		dlib::cv_image<unsigned char> img(currentOrigImage);
		for (int i = 0; i < m_faces.length; ++i) {
			m_faces[i].StartTracking(img, scale, 0, 0);
		}
	}
    
    
    void FaceDetector::UpdateObjectTracking() {
		// update object tracking
		dlib::cv_image<unsigned char> img(currentOrigImage);
		for (int i = 0; i < m_faces.length; i++) {
			if (i == m_trackingFaceIndex) {
				double confidence = m_faces[i].UpdateTracking(img);
				if (confidence < Config::singleton().get_double(
					CONFIG_DOUBLE_TRACKING_THRESHOLD)) {
					m_faces.length = 0;
					break;
				}
			}
		}
	}
    
    
    void FaceDetector::DetectLandmarks(const OBSTexture& capture, DetectionResults& results)
    {
		// convenience
		m_capture = capture;

		// detect landmarks
		obs_enter_graphics();
		StageCaptureTexture();
		for (int f = 0; f < m_faces.length; f++) {

			// Detect features on full-size frame
			full_object_detection d68;
			switch (m_stageWork.type) {
			case IMAGETYPE_BGR:
			{
				cv::Mat bgrImage(m_stageWork.h, m_stageWork.w, CV_8UC3, m_stageWork.data, m_stageWork.getStride());
				cv::Mat gray; cv::cvtColor(bgrImage, gray, cv::COLOR_BGR2GRAY);
				dlib::cv_image<unsigned char> img(gray);
				d68 = m_predictor68(img, m_faces[f].m_bounds);
				break;
			}
			case IMAGETYPE_RGB:
			{
				cv::Mat rgbImage(m_stageWork.h, m_stageWork.w, CV_8UC3, m_stageWork.data, m_stageWork.getStride());
				cv::Mat gray; cv::cvtColor(rgbImage, gray, cv::COLOR_RGB2GRAY);
				dlib::cv_image<unsigned char> img(gray);
				d68 = m_predictor68(img, m_faces[f].m_bounds);
				break;
			}
			case IMAGETYPE_RGBA:
			{
				cv::Mat rgbaImage(m_stageWork.h, m_stageWork.w, CV_8UC4, m_stageWork.data, m_stageWork.getStride());
				cv::Mat gray; cv::cvtColor(rgbaImage, gray, cv::COLOR_RGBA2GRAY);
				dlib::cv_image<unsigned char> img(gray);
				d68 = m_predictor68(img, m_faces[f].m_bounds);
				break;
			}
			case IMAGETYPE_GRAY:
			{
				cv::Mat gray(m_stageWork.h, m_stageWork.w, CV_8UC1, m_stageWork.data, m_stageWork.getStride());
				dlib::cv_image<unsigned char> img(gray);
				d68 = m_predictor68(img, m_faces[f].m_bounds);
				break;
			}
			default:
				throw std::invalid_argument(
					"bad image type for face detection - handle better");
				break;
			}

			// Sanity check
			if (d68.num_parts() != NUM_FACIAL_LANDMARKS)
				throw std::invalid_argument(
					"shape predictor got wrong number of landmarks");

			for (int j = 0; j < NUM_FACIAL_LANDMARKS; j++) {
				results[f].landmarks68[j] = point(d68.part(j).x(), d68.part(j).y());
			}
		}
		UnstageCaptureTexture();
		obs_leave_graphics();
		results.length = m_faces.length;
	}

	float FaceDetector::ReprojectionError(const std::vector<cv::Point3f>& model_points,
		const std::vector<cv::Point2f>& image_points,
		const cv::Mat& rotation, const cv::Mat& translation) {

		// reproject to check error
		std::vector<cv::Point2f> projectedPoints;
		cv::projectPoints(model_points, rotation, translation,
			GetCVCamMatrix(), GetCVDistCoeffs(), projectedPoints);
		// Compute error
		std::vector<cv::Point2f> absDiff;
		cv::absdiff(image_points, projectedPoints, absDiff);
		float error = cv::sum(cv::mean(absDiff))[0];
		return error;
	}


	void FaceDetector::DoPoseEstimation(DetectionResults& results)
	{
		// Build a set of model points to use for solving 3D pose
		// NOTE: The keypoints sould be selected w.r.t stability
		// TODO: Reduce Keypoints, change pose solver,
		//       change per-frame pose to temporal pose
		std::vector<int> model_indices;
		model_indices.push_back(LEFT_OUTER_EYE_CORNER);
		model_indices.push_back(RIGHT_OUTER_EYE_CORNER);
		model_indices.push_back(NOSE_1);
		model_indices.push_back(NOSE_2);
		model_indices.push_back(NOSE_3);
		model_indices.push_back(NOSE_4);
		model_indices.push_back(NOSE_7);
		std::vector<cv::Point3f> model_points = GetLandmarkPoints(model_indices);

		if (m_poses.length != results.length) {
			m_poses.length = results.length;
			for (int i = 0; i < m_poses.length; i++) {
				m_poses[i].ResetPose();
			}
		}

		float threshold = 4.0f * model_points.size();
		threshold *= ((float)CaptureWidth() / 1920.0f);

		bool resultsBad = false;
		for (int i = 0; i < results.length; i++) {
			std::vector<cv::Point2f> image_points;
			// copy 2D image points. 
			point* p = results[i].landmarks68;
			for (int j = 0; j < model_indices.size(); j++) {
				int idx = model_indices[j];
				image_points.push_back(cv::Point2f((float)p[idx].x(), (float)p[idx].y()));
			}

			// Solve for pose
			cv::Mat translation = m_poses[i].GetCVTranslation();
			cv::Mat rotation = m_poses[i].GetCVRotation();
			cv::solvePnP(model_points, image_points,
				GetCVCamMatrix(), GetCVDistCoeffs(),
				rotation, translation,
				m_poses[i].PoseValid());

			// sometimes we get crap
			if (translation.at<double>(2, 0) > 1000.0 ||
				translation.at<double>(2, 0) < -1000.0) {
				resultsBad = true;
				m_poses.length = 0;
				break;
			}

			// check error again, still bad, use previous pose
			if (m_poses[i].PoseValid() &&
				ReprojectionError(model_points, image_points, rotation, translation) > threshold) {
				// reset pose
				translation = m_poses[i].GetCVTranslation();
				rotation = m_poses[i].GetCVRotation();
			}

			// Save it
			m_poses[i].SetPose(rotation, translation);
			results[i].SetPose(m_poses[i]);
		}

		if (resultsBad) {
			// discard results
			results.length = 0;
		}
	}

	void FaceDetector::StageCaptureTexture() {
		// need to stage the surface so we can read from it
		// (re)alloc the stage surface if necessary
		if (m_captureStage == nullptr ||
			(int)gs_stagesurface_get_width(m_captureStage) != m_capture.width ||
			(int)gs_stagesurface_get_height(m_captureStage) != m_capture.height) {
			if (m_captureStage)
				gs_stagesurface_destroy(m_captureStage);
			m_captureStage = gs_stagesurface_create(m_capture.width, m_capture.height,
				gs_texture_get_color_format(m_capture.texture));
		}
		gs_stage_texture(m_captureStage, m_capture.texture);

		// mapping the stage surface 
		uint8_t *data; uint32_t linesize;
		if (gs_stagesurface_map(m_captureStage, &data, &linesize)) {

			// Wrap the staged texture data
			m_stageWork.w = m_capture.width;
			m_stageWork.h = m_capture.height;
			m_stageWork.stride = linesize;
			m_stageWork.type = OBSRenderer::OBSToSMLL(
				gs_texture_get_color_format(m_capture.texture));
			m_stageWork.data = (char*)data;
		}
		else {
			blog(LOG_DEBUG, "unable to stage texture!!! bad news!");
			m_stageWork = ImageWrapper();
		}
	}

	void FaceDetector::UnstageCaptureTexture() {
		// unstage the surface and leave graphics context
		gs_stagesurface_unmap(m_captureStage);
	}

	void FaceDetector::ResetFaces() {
		m_faces.length = 0;
		m_detectionTimeout = 0;
	}
	
} // smll namespace




<|MERGE_RESOLUTION|>--- conflicted
+++ resolved
@@ -212,58 +212,9 @@
 		currentImage = cropped.clone();
 	}
 
-<<<<<<< HEAD
 	void FaceDetector::convertToGrey(const ImageWrapper& detect) {
-	
-		switch (detect.type) {
-		case IMAGETYPE_GRAY:
-		{
-			cv::Mat gray(detect.h, detect.w, CV_8UC1, detect.data, m_detect.getStride());
-			currentImage = gray.clone();
-			break;
-		}
-		case IMAGETYPE_RGB:
-		{
-			cv::Mat rgbImage(detect.h, detect.w, CV_8UC3, detect.data, detect.getStride());
-			cv::Mat gray; cv::cvtColor(rgbImage, gray, cv::COLOR_RGB2GRAY);
-			currentImage = gray.clone();
-			break;
-		}
-		case IMAGETYPE_BGR:
-		{
-			cv::Mat bgrImage(detect.h, detect.w, CV_8UC3, detect.data, detect.getStride());
-			cv::Mat gray; cv::cvtColor(bgrImage, gray, cv::COLOR_BGR2GRAY);
-			currentImage = gray.clone();
-			break;
-		}
-		case IMAGETYPE_RGBA:
-		{
-			cv::Mat rgbaImage(detect.h, detect.w, CV_8UC4, detect.data, detect.getStride());
-			cv::Mat gray; cv::cvtColor(rgbaImage, gray, cv::COLOR_RGBA2GRAY);
-			currentImage = gray.clone();
-			break;
-		}
-		case IMAGETYPE_BGRA:
-		{
-			cv::Mat bgraImage(detect.h, detect.w, CV_8UC4, detect.data, detect.getStride());
-			cv::Mat gray; cv::cvtColor(bgraImage, gray, cv::COLOR_BGRA2GRAY);
-			currentImage = gray.clone();
-			break;
-		}
-		default:
-			throw std::invalid_argument(
-				"INVALID IMAGE TYPE - Check if the frame is valid");
-			break;
-		}
-		currentOrigImage = currentImage.clone();
-=======
-		char* cropData = detect.data +
-			(detect.getStride() * cropInfo.offsetY) +
-			(detect.getNumElems() * cropInfo.offsetX);
-
-		cv::Mat gray(cropInfo.height, cropInfo.width, CV_8UC1, cropData, m_detect.getStride());
+		cv::Mat gray(detect.h, detect.w, CV_8UC1, detect.data, m_detect.getStride());
 		currentImage = gray;
->>>>>>> a11e5905
 	}
 
 	void FaceDetector::DetectFaces(const ImageWrapper& detect, const OBSTexture& capture, DetectionResults& results) {
