--- conflicted
+++ resolved
@@ -108,16 +108,6 @@
 	static const char* const CONFIG_BOOL_KALMAN_ENABLE =
 		"kalmanFilteringEnable";
 
-<<<<<<< HEAD
-	// Testing
-	static const char* const CONFIG_BOOL_IN_TEST_MODE = 
-		"inTestMode";
-=======
-	// not a mode of solvePnp, it's a different method
-	// (solvePnpRansac)
-	#define PNP_RANSAC			(cv::SOLVEPNP_AP3P + 1)
->>>>>>> 1aedc902
-
 	class Config
 	{
 	public:
