--- conflicted
+++ resolved
@@ -134,25 +134,17 @@
 	CropInfo	GetCropInfo();
 	void		SetCropInfo(DetectionResults& results);
 	// Current Image
+	cv::Mat grayImage;
 	cv::Mat currentImage;
-<<<<<<< HEAD
 	cv::Mat currentOrigImage;
-	void computeCurrentImage(const ImageWrapper& detect, DetectionResults& results);
-	void convertToGrey(const ImageWrapper& detect);
+	void computeCurrentImage(DetectionResults& results);
 	void addFaceRectangles(DetectionResults& results);
-	void computeDifference(const ImageWrapper& detect, DetectionResults& results);
+	void computeDifference(DetectionResults& results);
 
 	cv::Mat prevImage;
 	cv::Mat diffImage;
 	cv::Mat diff;
 	bool isPrevInit;
-
-	// Staging the capture texture
-	void 	StageCaptureTexture();
-	void 	UnstageCaptureTexture();
-=======
-	cv::Mat grayImage;
->>>>>>> e97ea87d
 
 	// For 3d pose
 	float	ReprojectionError(const std::vector<cv::Point3f>& model_points,
