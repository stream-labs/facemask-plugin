/*
* Face Masks for SlOBS
* smll - streamlabs machine learning library
*
* Copyright (C) 2017 General Workings Inc
*
* This program is free software; you can redistribute it and/or modify
* it under the terms of the GNU General Public License as published by
* the Free Software Foundation; either version 2 of the License, or
* (at your option) any later version.
*
* This program is distributed in the hope that it will be useful,
* but WITHOUT ANY WARRANTY; without even the implied warranty of
* MERCHANTABILITY or FITNESS FOR A PARTICULAR PURPOSE.  See the
* GNU General Public License for more details.
*
* You should have received a copy of the GNU General Public License
* along with this program; if not, write to the Free Software
* Foundation, Inc., 51 Franklin Street, Fifth Floor, Boston, MA  02110-1301, USA
*/
#ifndef __SMLL_FACE_DETECTOR_HPP__
#define __SMLL_FACE_DETECTOR_HPP__

#include "Face.hpp"
#include "Config.hpp"
#include "ImageWrapper.hpp"
#include "DetectionResults.hpp"
#include "TriangulationResult.hpp"
#include "MorphData.hpp"

#include <stdexcept>


#pragma warning( push )
#pragma warning( disable: 4127 )
#pragma warning( disable: 4201 )
#pragma warning( disable: 4456 )
#pragma warning( disable: 4458 )
#pragma warning( disable: 4459 )
#pragma warning( disable: 4505 )
#pragma warning( disable: 4267 )
#pragma warning( disable: 4100 )
#include <dlib/image_processing/frontal_face_detector.h>
#include <dlib/image_processing.h>
#include <libobs/graphics/graphics.h>
#include "OBSRenderer.hpp"
#include <libobs/obs-module.h>
#include <dlib/opencv.h>
#include <vector>
#include <codecvt>
#include <opencv2/opencv.hpp>
#include "FaceLib/FaceDetector.h"
#include "FaceLib/FaceLandmarks.h"
#pragma warning( pop )

namespace smll {


class FaceDetector
{
public:

	FaceDetector();

	void DetectFaces(cv::Mat &inputImage, int w, int h, DetectionResults& results);
	void DetectLandmarks(DetectionResults& results);
	void DoPoseEstimation(DetectionResults& results);
	void ResetFaces();

	void MakeTriangulation(MorphData& morphData, DetectionResults& results, 
		TriangulationResult& result);

	int CaptureWidth() const {
		return grayImage.cols;
	}
	int CaptureHeight() const {
		return grayImage.rows;
	}

private:
<<<<<<< HEAD
	// Face Detector variables
	FaceLib::FaceDetector _faceDetector;
	FaceLib::FaceLandmarks _faceLandmarks;
	std::vector<int> _modelIndices;

=======
	dlib::full_object_detection d68;
	bool landmarks_detected;
>>>>>>> 914d0c67
	// Saved Faces
	Faces			m_faces;

	// Saved Poses
	ThreeDPoses		m_poses;

	// Face detection timeouts
	int				m_timeout;
    int             m_trackingTimeout;
    int             m_detectionTimeout;
	int				resizeWidth;
	int				resizeHeight;
	int count;

	// Tracking time-slicer
	int				m_trackingFaceIndex;

	// openCV camera (saved for convenience)
	int				m_camera_w, m_camera_h;
	cv::Mat			m_camera_matrix;
	cv::Mat			m_dist_coeffs;
	void			SetCVCamera();
	const cv::Mat&	GetCVCamMatrix();
	const cv::Mat&	GetCVDistCoeffs();

	// lookup table for morph triangulation
	std::vector<LandmarkBitmask>	m_vtxBitmaskLookup;
	void							MakeVtxBitmaskLookup();

	// Main methods
    void    DoFaceDetection();
    void    StartObjectTracking();
    void    UpdateObjectTracking();
	
	struct CropInfo {
		int x, y;
		int width, height;
		int offsetX, offsetY;

		CropInfo(int x, int y, int width, int height) :
			x(x), y(y), width(width), height(height) {
			// Cropping Offset
			offsetX = x - width / 2;
			offsetY = y - height / 2;
		}
	};
	CropInfo    cropInfo;
	CropInfo	GetCropInfo();
	void		SetCropInfo(DetectionResults& results);
	// Current Image
	cv::Mat grayImage;
	cv::Mat currentImage;
	cv::Mat currentOrigImage;
	void computeCurrentImage(DetectionResults& results);
	void addFaceRectangles(DetectionResults& results);
	void computeDifference(DetectionResults& results);

	cv::Mat prevImage;
	cv::Mat diffImage;
	cv::Mat diff;
	bool isPrevInit;

	// Morph Triangulation Helpers
	void	Subdivide(std::vector<cv::Point2f>& points);
	void	CatmullRomSmooth(std::vector<cv::Point2f>& points, 
		const std::vector<int>& indices, int steps);
	void	ScaleMorph(std::vector<cv::Point2f>& points,
		std::vector<int> indices, cv::Point2f& center, cv::Point2f& scale);
	void	MakeHullPoints(const std::vector<cv::Point2f>& points,
		const std::vector<cv::Point2f>& warpedpoints, 
		std::vector<cv::Point2f>& hullpoints);
	void	MakeAreaIndices(TriangulationResult& result,
		const std::vector<cv::Vec3i>& triangles);
	void	AddHeadPoints(std::vector<cv::Point2f>& points, const DetectionResult& face);
	void    AddSelectivePoints(cv::Subdiv2D& subdiv, const std::vector<cv::Point2f>& points,
		const std::vector<cv::Point2f>& warpedpoints, std::map<int, int>& vtxMap);
	void	AddContourSelective(cv::Subdiv2D& subdiv, const FaceContour& fc,
		const std::vector<cv::Point2f>& points,
		const std::vector<cv::Point2f>& warpedpoints, std::map<int, int>& vtxMap, bool checkLeft=true);
	void	AddContour(cv::Subdiv2D& subdiv, const FaceContour& fc,	const std::vector<cv::Point2f>& points,
		std::map<int, int>& vtxMap);
};



} // smll namespace
#endif // __SMLL_FACE_DETECTOR_HPP__
<|MERGE_RESOLUTION|>--- conflicted
+++ resolved
@@ -78,16 +78,13 @@
 	}
 
 private:
-<<<<<<< HEAD
 	// Face Detector variables
 	FaceLib::FaceDetector _faceDetector;
 	FaceLib::FaceLandmarks _faceLandmarks;
 	std::vector<int> _modelIndices;
 
-=======
-	dlib::full_object_detection d68;
 	bool landmarks_detected;
->>>>>>> 914d0c67
+
 	// Saved Faces
 	Faces			m_faces;
 
