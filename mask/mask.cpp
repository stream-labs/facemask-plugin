--- conflicted
+++ resolved
@@ -910,9 +910,8 @@
 	}
 
 	// TRANSPARENT
-<<<<<<< HEAD
 	gs_blend_function_separate(gs_blend_type::GS_BLEND_SRCALPHA,
-		gs_blend_type::GS_BLEND_INVSRCALPHA, gs_blend_type::GS_BLEND_ONE, gs_blend_type::GS_BLEND_ONE);
+		gs_blend_type::GS_BLEND_INVSRCALPHA, gs_blend_type::GS_BLEND_ONE, gs_blend_type::GS_BLEND_INVSRCALPHA);
 
 	for (size_t current_order = 0; current_order < m_num_render_orders; current_order++)
 	{
@@ -933,11 +932,6 @@
 							SetTransform(faces[i].startPose, billboard);
 						else
 							SetTransform(faces[i].pose, billboard);
-=======
-	if (!depthOnly) {
-		gs_blend_function_separate(gs_blend_type::GS_BLEND_SRCALPHA,
-			gs_blend_type::GS_BLEND_INVSRCALPHA, gs_blend_type::GS_BLEND_ONE, gs_blend_type::GS_BLEND_INVSRCALPHA);
->>>>>>> 17524874
 
 						gs_matrix_push();
 						gs_matrix_mul(&part->global);
