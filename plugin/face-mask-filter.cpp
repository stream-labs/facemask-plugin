/*
 * Face Masks for SlOBS
 * Copyright (C) 2017 General Workings Inc
 *
 * This program is free software; you can redistribute it and/or modify
 * it under the terms of the GNU General Public License as published by
 * the Free Software Foundation; either version 2 of the License, or
 * (at your option) any later version.
 *
 * This program is distributed in the hope that it will be useful,
 * but WITHOUT ANY WARRANTY; without even the implied warranty of
 * MERCHANTABILITY or FITNESS FOR A PARTICULAR PURPOSE.  See the
 * GNU General Public License for more details.
 *
 * You should have received a copy of the GNU General Public License
 * along with this program; if not, write to the Free Software
 * Foundation, Inc., 51 Franklin Street, Fifth Floor, Boston, MA  02110-1301, USA
 */

#include "face-mask-filter.h"
#include "strings.h"
#include "plugin.h"
#include "utils.h"

#include <smll/Face.hpp>
#include <smll/Config.hpp>
#include <smll/TestingPipe.hpp>
#include <smll/landmarks.hpp>


#include <Shlwapi.h>
#include <memory>
#include <string>
#include <map>
#include <locale>
#include <codecvt>
#include <tchar.h>

// Windows AV run time stuff
#include <avrt.h>

#include "mask/mask-resource-image.h"
#include "mask/mask-resource-mesh.h"
#include "mask/mask-resource-morph.h"
#include "mask/mask-resource-effect.h"

// Windows MMCSS thread task name
//
// see registry: Computer\HKEY_LOCAL_MACHINE\SOFTWARE\Microsoft\Windows NT\CurrentVersion\Multimedia\SystemProfile\Tasks\...
//
#define MM_THREAD_TASK_NAME				"DisplayPostProcessing"

// Maximum for number of masks loaded in demo mode
#define DEMO_MODE_MAX_MASKS				(400)

// Fade time for masks when no intro/outro
#define MASK_FADE_TIME					(1.0f / 3.0f)

// Big enough
#define BIG_FLOAT					    (100000.0f)

static float FOVA(float aspect) {
	// field of view angle matched to focal length for solvePNP
	return 56.0f / aspect;
}

static const float_t NEAR_Z = 1.0f;
static const float_t FAR_Z = 15000.0f;

bool gs_rect_equal(const gs_rect& a, const gs_rect& b) {
	if (a.x != b.x || a.y != b.y || a.cx != b.cx || a.cy != b.cy) {
		return false;
	}
	return true;
}

// Filter Wrapper
Plugin::FaceMaskFilter::FaceMaskFilter() {
	std::memset(&filter, 0, sizeof(obs_source_info));
	filter.id = "face_mask_filter";
	filter.type = OBS_SOURCE_TYPE_FILTER;
	filter.output_flags = OBS_SOURCE_VIDEO | OBS_SOURCE_ASYNC;

	filter.get_name = get_name;
	filter.create = create;
	filter.destroy = destroy;
	filter.get_width = Instance::get_width;
	filter.get_height = Instance::get_height;
	filter.get_defaults = Instance::get_defaults;
	filter.get_properties = Instance::get_properties;
	filter.update = Instance::update;
	filter.activate = Instance::activate;
	filter.deactivate = Instance::deactivate;
	filter.show = Instance::show;
	filter.hide = Instance::hide;
	filter.video_tick = Instance::video_tick;
	filter.video_render = Instance::video_render;
	filter.filter_video = Instance::filter_video;

	obs_register_source(&filter);
}

Plugin::FaceMaskFilter::~FaceMaskFilter() {

}

const char * Plugin::FaceMaskFilter::get_name(void *) {
	return "Face Mask Filter";
}

void * Plugin::FaceMaskFilter::create(obs_data_t *data, obs_source_t *source) {
	return new Instance(data, source);
}

void Plugin::FaceMaskFilter::destroy(void *ptr) {
	delete reinterpret_cast<Instance*>(ptr);
}

// ------------------------------------------------------------------------- //
// Filter Instance
// ------------------------------------------------------------------------- //

Plugin::FaceMaskFilter::Instance::Instance(obs_data_t *data, obs_source_t *source)
	: source(source), canvasWidth(0), canvasHeight(0), baseWidth(640), baseHeight(480),
	demoModeRecord(false), recordTriggered(false),
	isActive(true), isVisible(true), videoTicked(true),
	taskHandle(NULL), maskDataShutdown(false), 
	introFilename(nullptr),	outroFilename(nullptr),	alertActivate(true), alertDoIntro(false),
	alertDoOutro(false), alertDuration(10.0f),
	alertElapsedTime(BIG_FLOAT), alertTriggered(false), alertShown(false), alertsLoaded(false),
	demoCurrentMask(0),
	demoModeInDelay(false), demoModeGenPreviews(false),	demoModeSavingFrames(false), 
	drawMask(true),	drawAlert(false), drawFaces(false), drawMorphTris(false), drawFDRect(false), drawMotionRect(false),
	filterPreviewMode(false), autoBGRemoval(false), cartoonMode(false), testingStage(nullptr), testMode(false), custom_effect(nullptr){

	PLOG_DEBUG("<%" PRIXPTR "> Initializing...", this);

	obs_enter_graphics();
	sourceRenderTarget = gs_texrender_create(GS_RGBA, GS_ZS_NONE);
	drawTexRender = gs_texrender_create(GS_RGBA, GS_Z32F); // has depth buffer
	alertTexRender = gs_texrender_create(GS_RGBA, GS_Z32F); // has depth buffer
	obs_leave_graphics();

	// Make the smll stuff
	smllFaceDetector = new smll::FaceDetector();
	smllRenderer = new smll::OBSRenderer(); 

	// set our mm thread task
	if (!taskHandle) {
		DWORD taskIndex = 0;
		taskHandle = AvSetMmThreadCharacteristics(TEXT(MM_THREAD_TASK_NAME), &taskIndex);
		if (taskHandle == NULL) {
			blog(LOG_DEBUG, "[FaceMask] Failed to set MM thread characteristics");
		}
	}

	// initialize face detection thread data
	{
		std::unique_lock<std::mutex> lock(detection.mutex);
		detection.shutdown = false;
		detection.facesIndex = -1;
		detection.thread = std::thread(StaticThreadMain, this);
		clearFramesActiveStatus();
	}
	
	// start mask data loading thread
	maskDataThread = std::thread(StaticMaskDataThreadMain, this);

	this->update(data);

	//
	// DEBUG: Print out openCV build information
	//
	//std::string cvBuildInfo = cv::getBuildInformation();
	//blog(LOG_DEBUG, "OpenCV Build Info\n-----------------\n%s", cvBuildInfo.c_str());
	//

	PLOG_DEBUG("<%" PRIXPTR "> Initialized.", this);
}

Plugin::FaceMaskFilter::Instance::~Instance() {
	PLOG_DEBUG("<%" PRIXPTR "> Finalizing...", this);
	smll::TestingPipe* T = nullptr;

	if (testMode) {
		T = &smll::TestingPipe::singleton();
	}
	
	// kill the thread
	if (T) {
		T->SendString("stopping threads");
	}
	{
		std::unique_lock<std::mutex> lock(maskDataMutex);
		maskDataShutdown = true;
	}
	PLOG_DEBUG("<%" PRIXPTR "> Stopping worker Threads...", this);
	{
		std::unique_lock<std::mutex> lock(detection.mutex);
		detection.shutdown = true;
	}
	// wait for them to die
	detection.thread.join();
	maskDataThread.join();
	if (T) {
		T->SendString("threads stopped");
	}
	PLOG_DEBUG("<%" PRIXPTR "> Worker Thread stopped.", this);

	obs_enter_graphics();
	gs_texrender_destroy(sourceRenderTarget);
	gs_texrender_destroy(drawTexRender);
	gs_texrender_destroy(alertTexRender);

	if (testingStage)
		gs_stagesurface_destroy(testingStage);

	maskData = nullptr;
	obs_leave_graphics();

	delete smllFaceDetector;
	delete smllRenderer;

	if (taskHandle != NULL) {
		AvRevertMmThreadCharacteristics(taskHandle);
	}

	PLOG_DEBUG("<%" PRIXPTR "> Finalized.", this);
	if (T) {
		T->SendString("filter destroyed");
		T->ClosePipe();
	}
}

uint32_t Plugin::FaceMaskFilter::Instance::get_width(void *ptr) {
	if (ptr == nullptr)
		return 0;
	return reinterpret_cast<Instance*>(ptr)->get_width();
}

uint32_t Plugin::FaceMaskFilter::Instance::get_width() {
	return obs_source_get_base_width(obs_filter_get_target(source));
}

uint32_t Plugin::FaceMaskFilter::Instance::get_height(void *ptr) {
	if (ptr == nullptr)
		return 0;
	return reinterpret_cast<Instance*>(ptr)->get_height();
}

uint32_t Plugin::FaceMaskFilter::Instance::get_height() {
	return obs_source_get_base_height(obs_filter_get_target(source));
}

void Plugin::FaceMaskFilter::Instance::get_defaults(obs_data_t *data) {

	obs_data_set_default_bool(data, P_DEACTIVATE, false);

	char* defMaskFolder = (char*)obs_module_config_path(NULL);
	obs_data_set_default_string(data, P_MASKFOLDER, defMaskFolder);

	obs_data_set_default_string(data, P_MASK, kDefaultMask);
	obs_data_set_default_string(data, P_MASK_BROWSE, kDefaultMask);
	obs_data_set_default_string(data, P_ALERT_INTRO, kDefaultIntro);
	obs_data_set_default_string(data, P_ALERT_OUTRO, kDefaultOutro);

	bfree(defMaskFolder);
	
	obs_data_set_default_int(data, P_ANTI_ALIASING, NO_ANTI_ALIASING);

	// ALERTS
	obs_data_set_default_bool(data, P_ALERT_ACTIVATE, false);
	obs_data_set_default_double(data, P_ALERT_DURATION, 10.0f);
	obs_data_set_default_bool(data, P_ALERT_DOINTRO, false);
	obs_data_set_default_bool(data, P_ALERT_DOOUTRO, false);

	obs_data_set_default_bool(data, P_CARTOON, false);
	obs_data_set_default_bool(data, P_BGREMOVAL, false);
	obs_data_set_default_bool(data, P_TEST_MODE, false);

	obs_data_set_default_bool(data, P_GENTHUMBS, false);
	obs_data_set_default_bool(data, P_RECORD, false);
	obs_data_set_default_bool(data, P_DRAWMASK, false);
	obs_data_set_default_bool(data, P_DRAWALERT, false);
	obs_data_set_default_bool(data, P_DRAWFACEDATA, false);
	obs_data_set_default_bool(data, P_DRAWMORPHTRIS, false);
	obs_data_set_default_bool(data, P_DRAWCROPRECT, false);
	obs_data_set_default_bool(data, P_DRAWMOTIONRECT, false);

	obs_data_set_default_string(data, P_BEFORE_TEXT, kDefaultBeforeText);
	obs_data_set_default_string(data, P_AFTER_TEXT, kDefaultAfterText);
#if !defined(PUBLIC_RELEASE)
	// default advanced params
	smll::Config::singleton().set_defaults(data);
#endif
}


obs_properties_t * Plugin::FaceMaskFilter::Instance::get_properties(void *ptr) {
	obs_properties_t* props = obs_properties_create();

	// If OBS gave us a source (internally called "context"),
	// we can use that here.
	if (ptr != nullptr)
		reinterpret_cast<Instance*>(ptr)->get_properties(props);

	return props;
}

static void add_bool_property(obs_properties_t *props, const char* name) {
	obs_property_t* p = obs_properties_add_bool(props, name, P_TRANSLATE(name));
	std::string n = name; n += ".Description";
	obs_property_set_long_description(p, P_TRANSLATE(n.c_str()));
}

static void add_dummy_property(obs_properties_t *props) {
	obs_property_t* p = obs_properties_add_bool(props, "  ", "  ");
	obs_property_set_visible(p, false);
}

static obs_property_t *add_int_list_property(obs_properties_t *props, const char* name) {
	obs_property_t* p = obs_properties_add_list(props, name, P_TRANSLATE(name), OBS_COMBO_TYPE_LIST, OBS_COMBO_FORMAT_INT);
	std::string n = name; n += ".Description";
	obs_property_set_long_description(p, P_TRANSLATE(n.c_str()));
	return p;
}

static void add_text_property(obs_properties_t *props, const char* name) {
	obs_property_t* p = p = obs_properties_add_text(props, name, P_TRANSLATE(name),
		obs_text_type::OBS_TEXT_DEFAULT);
	std::string n = name; n += ".Description";
	obs_property_set_long_description(p, P_TRANSLATE(n.c_str()));
}

static void add_json_file_property(obs_properties_t *props, const char* name,
	const char* folder) {
	char* defFolder = obs_module_file(folder);
	obs_property_t* p = obs_properties_add_path(props, name, P_TRANSLATE(name),
		obs_path_type::OBS_PATH_FILE,
		"Face Mask JSON (*.json)", defFolder);
	std::string n = name; n += ".Description";
	obs_property_set_long_description(p, P_TRANSLATE(n.c_str()));
	bfree(defFolder);
}

static void add_video_file_property(obs_properties_t *props, const char* name,
	const char* folder) {
	char* defFolder = obs_module_file(folder);
	obs_property_t* p = obs_properties_add_path(props, name, P_TRANSLATE(name),
		obs_path_type::OBS_PATH_FILE,
		"Face Mask Video (*.mp4)", defFolder);
	std::string n = name; n += ".Description";
	obs_property_set_long_description(p, P_TRANSLATE(n.c_str()));
	bfree(defFolder);
}

static void add_folder_property(obs_properties_t *props, const char* name,
	const char* folder) {
	obs_property_t* p = obs_properties_add_path(props, name, P_TRANSLATE(name),
		obs_path_type::OBS_PATH_DIRECTORY,
		NULL, folder);
	std::string n = name; n += ".Description";
	obs_property_set_long_description(p, P_TRANSLATE(n.c_str()));
}

static void add_float_slider(obs_properties_t *props, const char* name, float min, float max, float step) {
	obs_property_t* p = obs_properties_add_float_slider(props, name,
		P_TRANSLATE(name), min, max, step);
	std::string n = name; n += ".Description";
	obs_property_set_long_description(p, P_TRANSLATE(n.c_str()));
}

void Plugin::FaceMaskFilter::Instance::get_properties(obs_properties_t *props) {
#if !defined(PUBLIC_RELEASE)
	// mask 
	add_json_file_property(props, P_MASK_BROWSE, NULL);

	// ALERT PROPERTIES
	add_bool_property(props, P_ALERT_ACTIVATE);
	add_float_slider(props, P_ALERT_DURATION, 10.0f, 60.0f, 0.1f);
	add_bool_property(props, P_ALERT_DOINTRO);
	add_bool_property(props, P_ALERT_DOOUTRO);

	add_bool_property(props, P_TEST_MODE);

	// force mask/alert drawing
	add_bool_property(props, P_DRAWMASK);
	add_bool_property(props, P_DRAWALERT);

	// anti-aliasing
	obs_property_t *list = add_int_list_property(props, P_ANTI_ALIASING);
	obs_property_list_add_int(list, P_TRANSLATE(P_NO_ANTI_ALIASING), NO_ANTI_ALIASING);
	obs_property_list_add_int(list, P_TRANSLATE(P_SSAA_ANTI_ALIASING), SSAA_ANTI_ALIASING);
	obs_property_list_add_int(list, P_TRANSLATE(P_FXAA_ANTI_ALIASING), FXAA_ANTI_ALIASING);

	// bg removal
	add_bool_property(props, P_BGREMOVAL);

	// cartoon mode
	add_bool_property(props, P_CARTOON);

	// disable the plugin
	add_bool_property(props, P_DEACTIVATE);

	// Demo mode
	add_folder_property(props, P_DEMOFOLDER, "");
	add_bool_property(props, P_RECORD);
	add_bool_property(props, P_GENTHUMBS);

	// Before After
	add_text_property(props, P_BEFORE_TEXT);
	add_video_file_property(props, P_BEFORE, NULL);
	add_text_property(props, P_AFTER_TEXT);
	add_video_file_property(props, P_AFTER, NULL);
	// rewind button
	obs_properties_add_button(props, P_VIDEO_GENERATE, P_TRANSLATE(P_VIDEO_GENERATE),
		generate_videos);

	// debug drawing flags
	add_bool_property(props, P_DRAWMOTIONRECT);
	add_bool_property(props, P_DRAWFACEDATA);
	add_bool_property(props, P_DRAWMORPHTRIS);
	add_bool_property(props, P_DRAWCROPRECT);

	// add advanced configuration params
	smll::Config::singleton().get_properties(props);
#else
	//for fixing empty properties bug for endless loading
	add_dummy_property(props);
#endif
}

bool Plugin::FaceMaskFilter::Instance::generate_videos(obs_properties_t *pr, obs_property_t *p, void *ptr) {
	return reinterpret_cast<Instance*>(ptr)->generate_videos(pr, p);
}

bool Plugin::FaceMaskFilter::Instance::generate_videos(obs_properties_t *pr, obs_property_t *p) {
	UNUSED_PARAMETER(pr);
	UNUSED_PARAMETER(p);

	char* bat = obs_module_file("sidebyside.bat");
	std::string cmd = bat;
	cmd = "\"\"" + cmd + "\"";
	Utils::find_and_replace(cmd, "/", "\\");
	Utils::find_and_replace(beforeFile, "\\", "/");
	Utils::find_and_replace(afterFile, "\\", "/");
	cmd += " \"";
	cmd += beforeFile;
	cmd += "\" \"";
	cmd += afterFile;
	cmd += "\" \"";
	cmd += beforeText;
	cmd += "\" \"";
	cmd += afterText;
	cmd += "\" \"";
	if (!demoModeFolder.empty()) {
		cmd += demoModeFolder + "/";
	}
	cmd += "output.mp4";
	cmd += "\"\"";
	blog(LOG_DEBUG, cmd.c_str());
	::system(cmd.c_str());
	bfree(bat);
	return true;
}

void Plugin::FaceMaskFilter::Instance::update(void *ptr, obs_data_t *data) {
	if (ptr == nullptr)
		return;
	return reinterpret_cast<Instance*>(ptr)->update(data);
}

void Plugin::FaceMaskFilter::Instance::update(obs_data_t *data) {

#if !defined(PUBLIC_RELEASE)
	// update advanced properties
	smll::Config::singleton().update_properties(data);
#endif

	// mask file names
	std::replace(maskFolder.begin(), maskFolder.end(), '/', '\\');

	if (!maskFolder.empty()) {
		char lastChar = maskFolder.back();
		//If slash at the end, remove it
		if (lastChar == '\\') {
			maskFolder.pop_back();
		}
	}

	std::string newMaskFilePath = (char*)obs_data_get_string(data, P_MASK_BROWSE);
	std::replace(newMaskFilePath.begin(), newMaskFilePath.end(), '/', '\\');
	std::string newMaskInternal = (char*)obs_data_get_string(data, P_MASK);
	//if mask internal changed
	if (newMaskInternal != maskInternal) {
		maskInternal = newMaskInternal;
		maskFilename = newMaskInternal;
		maskFolder = obs_data_get_string(data, P_MASKFOLDER);
	}
	//if mask file with path changed
	if(newMaskFilePath != maskFilePath) {
		std::size_t found = newMaskFilePath.find_last_of("\\");
		if (found == string::npos) {
			maskFolder == "";
			maskFilename = newMaskFilePath;
		}
		else {
			maskFolder = newMaskFilePath.substr(0, found);
			maskFilename = newMaskFilePath.substr(found + 1);
		}
		maskFilePath = newMaskFilePath;
	}

	// Flags
	autoBGRemoval = obs_data_get_bool(data, P_BGREMOVAL);
	cartoonMode = obs_data_get_bool(data, P_CARTOON);
	testMode = obs_data_get_bool(data, P_TEST_MODE);

	// Anti-aliasing
	antialiasing_method = (int)obs_data_get_int(data, P_ANTI_ALIASING);

	// Alerts
	bool lastAlertActivate = alertActivate;
	alertActivate = obs_data_get_bool(data, P_ALERT_ACTIVATE);
	alertTriggered = (!lastAlertActivate && alertActivate);
	alertDuration = (float)obs_data_get_double(data, P_ALERT_DURATION);
	alertDoIntro = obs_data_get_bool(data, P_ALERT_DOINTRO);
	alertDoOutro = obs_data_get_bool(data, P_ALERT_DOOUTRO);
	introFilename = (char*)obs_data_get_string(data, P_ALERT_INTRO);
	outroFilename = (char*)obs_data_get_string(data, P_ALERT_OUTRO);
	alertShowDelay = 0; //Default value

	// demo mode
	demoModeFolder = obs_data_get_string(data, P_DEMOFOLDER);
	demoModeGenPreviews = obs_data_get_bool(data, P_GENTHUMBS);
	bool lastDemoModeRecord = demoModeRecord;
	demoModeRecord = obs_data_get_bool(data, P_RECORD);
	if (demoModeRecord) {
		recordTriggered = (!lastDemoModeRecord && demoModeRecord);
	}

	if (!demoModeFolder.empty()) {
		char lastChar = demoModeFolder.back();
		//If slash at the end, remove it
		if (lastChar == '\\') {
			demoModeFolder.pop_back();
		}
	}

	// update our param values
	drawMask = obs_data_get_bool(data, P_DRAWMASK);
	if (alertsLoaded) {
		drawAlert = obs_data_get_bool(data, P_DRAWALERT);
	}
	drawFaces = obs_data_get_bool(data, P_DRAWFACEDATA);
	drawMorphTris = obs_data_get_bool(data, P_DRAWMORPHTRIS);
	drawFDRect = obs_data_get_bool(data, P_DRAWCROPRECT);
	drawMotionRect = obs_data_get_bool(data, P_DRAWMOTIONRECT);
	beforeText = (char*)obs_data_get_string(data, P_BEFORE_TEXT);
	beforeFile = (char*)obs_data_get_string(data, P_BEFORE);
	afterText = (char*)obs_data_get_string(data, P_AFTER_TEXT);
	afterFile = (char*)obs_data_get_string(data, P_AFTER);
}

void Plugin::FaceMaskFilter::Instance::activate(void *ptr) {
	if (ptr == nullptr)
		return;
	reinterpret_cast<Instance*>(ptr)->activate();
}

void Plugin::FaceMaskFilter::Instance::activate() {
	PLOG_DEBUG("<%" PRIXPTR "> Activating...", this);
	isActive = true;
}

void Plugin::FaceMaskFilter::Instance::deactivate(void *ptr) {
	if (ptr == nullptr)
		return;
	reinterpret_cast<Instance*>(ptr)->deactivate();
}

void Plugin::FaceMaskFilter::Instance::deactivate() {
	PLOG_DEBUG("<%" PRIXPTR "> Deactivating...", this);
	isActive = false;
}

void Plugin::FaceMaskFilter::Instance::show(void *ptr) {
	if (ptr == nullptr)
		return;
	reinterpret_cast<Instance*>(ptr)->show();
}

void Plugin::FaceMaskFilter::Instance::show() {
	PLOG_DEBUG("<%" PRIXPTR "> Show...", this);
	isVisible = true;
}

void Plugin::FaceMaskFilter::Instance::hide(void *ptr) {
	if (ptr == nullptr)
		return;
	reinterpret_cast<Instance*>(ptr)->hide();
}

void Plugin::FaceMaskFilter::Instance::hide() {
	PLOG_DEBUG("<%" PRIXPTR "> Hide...", this);
	isVisible = false;
	{
		// reset the buffer
		std::unique_lock<std::mutex> lock(detection.mutex);
		detection.facesIndex = -1;
	}
}

struct obs_source_frame * Plugin::FaceMaskFilter::Instance::filter_video(void *ptr, struct obs_source_frame *frame) {
	if (ptr == nullptr)
		return NULL;
	obs_source_frame * frame_to_render = reinterpret_cast<Instance*>(ptr)->filter_video(frame);
	return frame_to_render;
}

struct obs_source_frame * Plugin::FaceMaskFilter::Instance::filter_video(struct obs_source_frame * frame) {

	// No need to do detection if mask will not be drawn
	if (!isActive || !isVisible ||
		// or if the alert is done
		(!drawMask && alertElapsedTime > alertDuration)) {
		return frame;
	}

	// only if first render after video tick
	if (!videoTicked)
		return frame;

	// timestamp for this frame
	TimeStamp sourceTimestamp = NEW_TIMESTAMP;
	bool frameSent = false;

	// if there's already an active frame, bail
	if (detection.frame.active)
		return frame;

	obs_source_t *target = obs_filter_get_target(source);
	obs_source_t *parent = obs_filter_get_parent(source);

	if (parent == NULL || target == NULL) {
		return frame;
	}

	// Target base width and height.
	baseWidth = obs_source_get_base_width(target);
	baseHeight = obs_source_get_base_height(target);
	if (baseWidth < 0 || baseHeight < 0) {
		return frame;
	}

	// Send frame information to detection thread.
	// Lock current frame.
	{
		std::unique_lock<std::mutex> lock(detection.frame.mutex,
			std::try_to_lock);
		if (lock.owns_lock()) {
			frameSent = true;
			 
			detection.frame.active = true;
			detection.frame.timestamp = sourceTimestamp;

			detection.frame.obs_frame = frame;
			detection.frame.resizeWidth = smll::Config::singleton().get_int(smll::CONFIG_INT_FACE_DETECT_WIDTH);
			detection.frame.resizeHeight = (int)((float)detection.frame.resizeWidth * (float)baseHeight / (float)baseWidth);

			// get the right mask data
			Mask::MaskData* mdat = maskData.get();
			if (demoModeGenPreviews && !demoModeInDelay) {
				if (demoCurrentMask >= 0 && demoCurrentMask < demoMaskDatas.size())
					mdat = demoMaskDatas[demoCurrentMask].get();
			}

			// ask mask for a morph resource
			Mask::Resource::Morph* morph = nullptr;
			if (mdat) {
				morph = mdat->GetMorph();
			}

			// (possibly) update morph buffer 
			if (morph) {
				if (morph->GetMorphData().IsNewerThan(detection.frame.morphData) || demoModeGenPreviews) {
					detection.frame.morphData = morph->GetMorphData();
				}
			}
			else {
				// Make sure current is invalid
				detection.frame.morphData.Invalidate();
			}
		}
	}

	return frame;
}

void Plugin::FaceMaskFilter::Instance::video_tick(void *ptr, float timeDelta) {
	if (ptr == nullptr)
		return;
	reinterpret_cast<Instance*>(ptr)->video_tick(timeDelta);
}

void Plugin::FaceMaskFilter::Instance::video_tick(float timeDelta) {

	videoTicked = true;
	if (!isVisible || !isActive) {
		// *** SKIP TICK ***
		return;
	}

	// ----- GET FACES FROM OTHER THREAD -----
	updateFaces();

	// Lock mask datas mutex
	std::unique_lock<std::mutex> masklock(maskDataMutex, std::try_to_lock);
	if (!masklock.owns_lock()) {
		// *** SKIP TICK ***
		return;
	}

	// Figure out what's going on
	bool introActive = false;
	bool outroActive = false;
	float maskActiveTime = 0.0f;
	float alertOnTime = MASK_FADE_TIME;
	if (alertDoIntro && introData) {
		alertOnTime = introData->GetIntroDuration();
		maskActiveTime = introData->GetIntroDuration() - 
			introData->GetIntroFadeTime();
		if (alertElapsedTime <= introData->GetIntroDuration())
			introActive = true;
	}
	float maskInactiveTime = alertDuration;
	float alertOffTime = alertDuration - MASK_FADE_TIME;
	if (alertDoOutro && outroData) {
		maskInactiveTime -= outroData->GetIntroDuration() -
			outroData->GetIntroFadeTime();
		alertOffTime = alertDuration - outroData->GetIntroDuration();
		if (alertElapsedTime >= (alertDuration - outroData->GetIntroDuration()))
			outroActive = true;
	}
	alertOnTime += alertShowDelay;
	bool maskActive = (alertElapsedTime >= maskActiveTime &&
		alertElapsedTime <= maskInactiveTime);
	if (drawMask)
		maskActive = true;

	// get the right mask data
	Mask::MaskData* mdat = maskData.get();
	if (demoModeGenPreviews) {
		if (demoCurrentMask >= 0 && demoCurrentMask < demoMaskDatas.size()) {
			mdat = demoMaskDatas[demoCurrentMask].get();
		}
	}

	// Alert triggered?
	if (alertTriggered) {
		alertElapsedTime = 0.0f;
		// rewind everything
		if (mdat)
			mdat->Rewind();
		if (introData)
			introData->Rewind();
		if (outroData)
			outroData->Rewind();
		alertTriggered = false;
		alertShown = false;
	}

	// mask active?
	if (maskActive) {
		if (mdat) {
			// tick main mask
			mdat->Tick(timeDelta);
		}
	}

	// Tick the alerts
	if (alertsLoaded) {
		alertElapsedTime += timeDelta;
	}

	// Tick the intro/outro
	if (introActive) {
		introData->Tick(timeDelta);
	}
	if (outroActive) {
		outroData->Tick(timeDelta);
	}
}

/*
 * Sets frames active status to false
 */
void Plugin::FaceMaskFilter::Instance::clearFramesActiveStatus() {
	detection.frame.active = false;
}

void Plugin::FaceMaskFilter::Instance::video_render(void *ptr,
	gs_effect_t *effect) {
	if (ptr == nullptr)
		return;
	reinterpret_cast<Instance*>(ptr)->video_render(effect);
}

void Plugin::FaceMaskFilter::Instance::video_render(gs_effect_t *effect) {

	// Skip rendering if inactive or invisible.
	if (!isActive || !isVisible ||
		// or if the alert is done
		(!drawMask && alertElapsedTime > alertDuration)) {
		// reset the buffer
		std::unique_lock<std::mutex> lock(detection.mutex);
		detection.facesIndex = -1;
		// reset the detected faces
		clearFramesActiveStatus();
		smllFaceDetector->ResetFaces();
		faces.length = 0;
		// make sure file loads still happen
		checkForMaskUnloading();
		obs_source_skip_video_filter(source);
		return;
	}

	// Get mask data mutex
	std::unique_lock<std::mutex> masklock(maskDataMutex, std::try_to_lock);
	if (!masklock.owns_lock()) {
		obs_source_skip_video_filter(source);
		return;
	}

	if (maskData == nullptr) {
		obs_source_skip_video_filter(source);
		return;
	}

	// Grab parent and target source.
	obs_source_t *parent = obs_filter_get_parent(source);
	obs_source_t *target = obs_filter_get_target(source);

	// OBS rendering state
	gs_blend_state_push();
	setupRenderingState();

	Mask::MaskData* mask_data = maskData.get();

	gs_texture_t *vidTex = nullptr;
	if (mask_data->GetMorph() || recordTriggered || (demoModeGenPreviews && demoMaskDatas.size() > 0)) {
		gs_texrender_reset(sourceRenderTarget);
		if (gs_texrender_begin(sourceRenderTarget, parent->async_width, parent->async_height)) {

			gs_blend_state_push();
			gs_projection_push();

			gs_ortho(0, (float)baseWidth, 0, (float)baseHeight, -1, 1);

			obs_source_video_render(parent);
			gs_texrender_end(sourceRenderTarget);

			gs_projection_pop();
			gs_blend_state_pop();

		}
		vidTex = gs_texrender_get_texture(sourceRenderTarget);
	}
	if (!mask_data->GetMorph()) {
		obs_source_video_render(parent);
	}

	if ((parent == NULL) || (target == NULL)) {
		return;
	}

	// Target base width and height.
	if ((baseWidth <= 0) || (baseHeight <= 0)) {
		return;
	}

	// smll needs a "viewport" to draw
	smllRenderer->SetViewport(baseWidth, baseHeight);

	if (demoModeGenPreviews && demoMaskDatas.size() > 0) {
		if (demoCurrentMask >= 0 &&
			demoCurrentMask < demoMaskDatas.size()) {
			mask_data = demoMaskDatas[demoCurrentMask].get();
		}
	}
	
	// set up alphas
	bool introActive = false;
	bool outroActive = false;
	float maskAlpha = 1.0f;
	if (alertDoIntro && introData) {
		float t1 = introData->GetIntroDuration() -
			introData->GetIntroFadeTime();
		float t2 = introData->GetIntroDuration();
		if (alertElapsedTime < t1)
			maskAlpha = 0.0f;
		else if (alertElapsedTime < t2)
			maskAlpha = Utils::hermite((alertElapsedTime - t1) / (t2 - t1), 0.0f, 1.0f);
		if (alertElapsedTime <= introData->GetIntroDuration())
			introActive = true;
	}
	else {
		if (alertElapsedTime < MASK_FADE_TIME)
			maskAlpha = Utils::hermite(alertElapsedTime / MASK_FADE_TIME, 0.0f, 1.0f);
	}
	float outroDuration = MASK_FADE_TIME;
	if (alertDoOutro && outroData) {
		outroDuration = outroData->GetIntroDuration();
		float t1 = alertDuration - outroData->GetIntroDuration();
		float t2 = t1 + outroData->GetIntroFadeTime();
		if (alertElapsedTime > t2)
			maskAlpha = 0.0f;
		else if (alertElapsedTime > t1)
			maskAlpha = Utils::hermite((alertElapsedTime - t1) / (t2 - t1), 1.0f, 0.0f);
		if (alertElapsedTime < alertDuration && 
			alertElapsedTime >= (alertDuration - outroData->GetIntroDuration()))
			outroActive = true;
	}
	else {
		float t = alertDuration - MASK_FADE_TIME;
		if (alertElapsedTime > alertDuration)
			maskAlpha = 0.0f;
		else if (alertElapsedTime > t)
			maskAlpha = Utils::hermite((alertElapsedTime - t) / MASK_FADE_TIME, 1.0f, 0.0f);
	}
	if (drawMask)
		maskAlpha = 1.0f;
	if (mask_data) {
		mask_data->SetGlobalAlpha(maskAlpha);
	}

	// some reasons triangulation should be destroyed
	if (!mask_data || faces.length == 0) {
		triangulation.DestroyBuffers();
	}

	// flags
	bool genThumbs = mask_data && demoModeGenPreviews && demoModeSavingFrames;

	// Get current method to use for anti-aliasing
	if (antialiasing_method == NO_ANTI_ALIASING ||
		antialiasing_method == FXAA_ANTI_ALIASING)
		m_scale_rate = 1;
	else
		m_scale_rate = SSAA_UPSAMPLE_FACTOR;

	// render mask to texture
	gs_texture* mask_tex = nullptr;
	if (faces.length > 0) {
		// only render once per video tick
		if (videoTicked) {
			//init start pose for static masks
			for (int i = 0; i < faces.length; i++) {
				faces[i].InitStartPose();
			}

			// draw mask to texture
			gs_texrender_reset(drawTexRender);
			if (gs_texrender_begin(drawTexRender, baseWidth*m_scale_rate, baseHeight*m_scale_rate)) {

				// clear
				vec4 black, thumbbg;
				vec4_zero(&black);
				float vv = (float)0x9a / 255.0f;
				vec4_set(&thumbbg, vv, vv, vv, 1.0f);
				gs_clear(GS_CLEAR_COLOR | GS_CLEAR_DEPTH, &black, 1.0f, 0);

				if (mask_data) {

					// Check here for no morph
					if (!mask_data->GetMorph()) {
						triangulation.DestroyBuffers();
					}

					// Draw depth-only stuff
					for (int i = 0; i < faces.length; i++) {
						gs_matrix_push();
						setFaceTransform(faces[i].pose);
						drawMaskData(mask_data, true, false, false);
						drawMaskData(mask_data, true, true, false);
						setFaceTransform(faces[i].pose, true);
						drawMaskData(mask_data, true, false, true);
						drawMaskData(mask_data, true, true, true);
						gs_matrix_pop();
					}

					// if we are generating thumbs
					if (genThumbs) {
						// clear the color buffer (leaving depth info there)
						gs_clear(GS_CLEAR_COLOR, &thumbbg, 1.0f, 0);
					}
					else {
						// clear the color buffer (leaving depth info there)
						gs_clear(GS_CLEAR_COLOR, &black, 1.0f, 0);
					}

					// draw video to the mask texture?
					if (recordTriggered || genThumbs || mask_data->DrawVideoWithMask()) {
						// setup transform state
						gs_viewport_push();
						gs_projection_push();
						gs_matrix_push();
						gs_set_viewport(0, 0, baseWidth, baseHeight);
						gs_ortho(0, (float)baseWidth, 0, (float)baseHeight, -1, 1);
						gs_matrix_identity();

						// Draw the source video
						if (mask_data && (autoBGRemoval || cartoonMode || demoModeGenPreviews || recordTriggered)) {
							triangulation.autoBGRemoval = autoBGRemoval;
							triangulation.cartoonMode = cartoonMode;
							mask_data->RenderMorphVideo(vidTex, baseWidth, baseHeight, triangulation);
						}

						// restore transform state
						gs_matrix_pop();
						gs_viewport_pop();
						gs_projection_pop();
					}

					// Draw regular stuff
					for (int i = 0; i < faces.length; i++) {
						if (maskAlpha > 0.0f) {
							gs_matrix_push();
							setFaceTransform(faces[i].startPose);
							drawMaskData(mask_data, false, true, false);
							setFaceTransform(faces[i].startPose, true);
							drawMaskData(mask_data, false, true, true);
							setFaceTransform(faces[i].pose);
							drawMaskData(mask_data, false, false, false);
							setFaceTransform(faces[i].pose, true);
							drawMaskData(mask_data, false, false, true);
							gs_matrix_pop();
						}
					}

					if (introActive || outroActive)
						gs_clear(GS_CLEAR_DEPTH, &black, 1.0f, 0);

					for (int i = 0; i < faces.length; i++) {
						if (introActive) {
							gs_matrix_push();
							setFaceTransform(faces[i].pose, true);
							drawMaskData(introData.get(), false, false, true);
							gs_matrix_pop();
						}
						if (outroActive) {
							gs_matrix_push();
							setFaceTransform(faces[i].pose, true);
							drawMaskData(outroData.get(), false, false, true);
							gs_matrix_pop();
						}
					}
				}

				// draw face detection data
				if (drawFaces)
					smllRenderer->DrawFaces(faces);

				gs_texrender_end(drawTexRender);
			}
		}

		mask_tex = gs_texrender_get_texture(drawTexRender);

	}

	if (testMode) {
		if (faces.length > 0) {

			dlib::point pos = faces[0].GetPosition();
			smll::ThreeDPose pose = faces[0].pose;

			if (!testingStage) {
				testingStage = gs_stagesurface_create(baseWidth, baseHeight, GS_RGBA);
			}
			gs_stage_texture(testingStage, mask_tex);
			uint8_t *data; uint32_t linesize;
			if (gs_stagesurface_map(testingStage, &data, &linesize)) {

				uint8_t* pixel = data + (pos.y() * linesize) + (pos.x() * 4);
				uint8_t red = *pixel++;
				uint8_t green = *pixel++;
				uint8_t blue = *pixel++;
				uint8_t alpha = *pixel++;

				char buf[128];
				snprintf(buf, sizeof(buf), "detected pixel %d,%d,%d,%d",
					(int)red, (int)green, (int)blue, (int)alpha);
				smll::TestingPipe::singleton().SendString(buf);

				snprintf(buf, sizeof(buf), "Pose Translations %d,%d,%d",
					(int)pose.translation[0], (int)pose.translation[1], (int)pose.translation[2]);
				smll::TestingPipe::singleton().SendString(buf);

				snprintf(buf, sizeof(buf), "Mask %s", maskFilename.c_str());
				smll::TestingPipe::singleton().SendString(buf);

				gs_stagesurface_unmap(testingStage);
			}
		}
	}

	// SPRITE DRAWING - draw rendered stuff as sprites

	// set up for sprite rendering
	gs_set_cull_mode(GS_NEITHER);
	gs_enable_blending(true);
	gs_enable_depth_test(false);
	gs_enable_color(true, true, true, true);
	gs_blend_function(gs_blend_type::GS_BLEND_SRCALPHA,
		gs_blend_type::GS_BLEND_INVSRCALPHA);


    if ((!mask_data->DrawVideoWithMask() &&
			!genThumbs) && mask_data->GetMorph()) {

		// Draw the source video 
		if (mask_data) {
			triangulation.autoBGRemoval = autoBGRemoval;
			triangulation.cartoonMode = cartoonMode;
			mask_data->RenderMorphVideo(vidTex, baseWidth, baseHeight, triangulation);
		}
	}

	// TEST DRAW EFFECT
	if (custom_effect == nullptr) {
		char* f = obs_module_file("effects/aa.effect");
		char* errorMessage = nullptr;
		custom_effect = gs_effect_create_from_file(f, &errorMessage);
		if (custom_effect) {
			gs_effect_set_float(gs_effect_get_param_by_name(custom_effect, "inv_width"), 1.0f / (baseWidth*m_scale_rate));
			gs_effect_set_float(gs_effect_get_param_by_name(custom_effect, "inv_height"), 1.0f / (baseHeight*m_scale_rate));
		}
		if (f) {
			bfree(f);
		}
	}

	// Draw the rendered Mask
	if (mask_tex && custom_effect) {
		gs_effect_set_int(gs_effect_get_param_by_name(custom_effect, "antialiasing_method"), antialiasing_method);

		while (gs_effect_loop(custom_effect, "Draw")) {
			gs_effect_set_texture(gs_effect_get_param_by_name(custom_effect,
				"image"), mask_tex);
			gs_draw_sprite(mask_tex, 0, baseWidth, baseHeight);
		}
	}

	// draw face detection data
	if (drawFaces)
		smllRenderer->DrawFaces(faces);

	// draw crop rectangles
<<<<<<< HEAD
	drawCropRects(baseWidth, baseHeight);
	
	// draw motion rectangle
	drawMotionRects(baseWidth, baseHeight);
	
=======
	if (drawFDRect) {
		drawCropRects(baseWidth, baseHeight);
	}

>>>>>>> e97ea87d
	// demo mode render stuff
		// generate previews?
	if ( recordTriggered || (demoModeGenPreviews && demoMaskDatas.size() > 0) ) {
		demoModeRender(vidTex, mask_tex, mask_data);
	}

	// restore rendering state
	gs_blend_state_pop();

	// since we are on the gpu right now anyway, here is 
	// a good spot to unload mask data if we need to.
	checkForMaskUnloading();

	videoTicked = false;

}

void Plugin::FaceMaskFilter::Instance::checkForMaskUnloading() {
	// Check for file/folder changes
	if (currentMaskFilename != maskFilename) {
		maskData = nullptr;
	}
	if (introFilename && currentIntroFilename != introFilename) {
		introData = nullptr;
	}
	if (outroFilename && currentOutroFilename != outroFilename) {
		outroData = nullptr;
	}

	if (currentMaskFolder != maskFolder) {
		maskData = nullptr;
		introData = nullptr;
		outroData = nullptr;
	}
}

void Plugin::FaceMaskFilter::Instance::demoModeRender(gs_texture* vidTex, gs_texture* maskTex, 
	Mask::MaskData* mask_data) {

	if (vidTex == nullptr) {
		return;
	}

	// get frame color
	if (!testingStage) {
		testingStage = gs_stagesurface_create(baseWidth, baseHeight, GS_RGBA);
	}
	gs_stage_texture(testingStage, vidTex);
	uint8_t *data; uint32_t linesize;
	bool isRed = false;
	if (gs_stagesurface_map(testingStage, &data, &linesize)) {
		uint8_t red = *data++;
		uint8_t green = *data++;
		uint8_t blue = *data++;
		if (red > 252 && green < 3 && blue < 3) {
			isRed = true;
		}
		gs_stagesurface_unmap(testingStage);
	}

	if (demoModeSavingFrames) {
		// sometimes the red frame is 2 frames
		if (isRed && previewFrames.size() < 1) {
			mask_data->Rewind();
		}
		else if (isRed) {
			// done
 			WritePreviewFrames();
			demoModeSavingFrames = false;
			//increase mask number, change mask
			if (!recordTriggered && demoModeGenPreviews && demoMaskDatas.size() > 0) {
				demoCurrentMask = (demoCurrentMask + 1) % demoMaskDatas.size();
			}
			recordTriggered = false;
			demoModeInDelay = false;
		}
		else {
			gs_texture* preview_tex = maskTex;
			if (faces.length == 0) {
				preview_tex = vidTex;
			}
			PreviewFrame pf(preview_tex, baseWidth, baseHeight);
			previewFrames.emplace_back(pf);
		}
	}
	else if (isRed) {
		if (demoModeInDelay) {
			// ready to go
			mask_data->Rewind();
			demoModeSavingFrames = true;
			demoModeInDelay = false;
		}
	}
	else {
		//wait one cycle
		demoModeInDelay = true;
	}
	
}

gs_texture* Plugin::FaceMaskFilter::Instance::RenderSourceTexture(gs_effect_t* effect) {

	// Render previous Filters to texture.
	gs_texrender_reset(sourceRenderTarget);
	if (gs_texrender_begin(sourceRenderTarget, baseWidth, baseHeight)) {
		if (obs_source_process_filter_begin(source, GS_RGBA,
			OBS_NO_DIRECT_RENDERING)) {
			gs_blend_state_push();
			gs_projection_push();

			gs_ortho(0, (float)baseWidth, 0, (float)baseHeight, -1, 1);
			gs_set_cull_mode(GS_NEITHER);
			gs_reset_blend_state();
			gs_blend_function(gs_blend_type::GS_BLEND_ONE, gs_blend_type::GS_BLEND_ZERO);
			gs_enable_depth_test(false);
			gs_enable_stencil_test(false);
			gs_enable_stencil_write(false);
			gs_enable_color(true, true, true, true);

			vec4 empty;
			vec4_zero(&empty);
			gs_clear(GS_CLEAR_COLOR, &empty, 0, 0);

			obs_source_process_filter_end(source,
				effect, baseWidth, baseHeight);

			gs_projection_pop();
			gs_blend_state_pop();
		}
		gs_texrender_end(sourceRenderTarget);
	}
	return gs_texrender_get_texture(sourceRenderTarget);
}

void Plugin::FaceMaskFilter::Instance::setupRenderingState() {

	// Set up sampler state
	// Note: We need to wrap for morphing
	gs_sampler_info sinfo;
	sinfo.address_u = GS_ADDRESS_WRAP;
	sinfo.address_v = GS_ADDRESS_WRAP;
	sinfo.address_w = GS_ADDRESS_CLAMP;
	sinfo.filter = GS_FILTER_LINEAR;
	sinfo.border_color = 0;
	sinfo.max_anisotropy = 0;
	gs_samplerstate_t* ss = gs_samplerstate_create(&sinfo);
	gs_load_samplerstate(ss, 0);
	gs_samplerstate_destroy(ss);

	// set up initial rendering state
	gs_enable_stencil_test(false);
	gs_enable_depth_test(false);
	gs_depth_function(GS_ALWAYS);
	gs_set_cull_mode(GS_NEITHER);
	gs_enable_color(true, true, true, true);
	gs_enable_blending(true);
	gs_blend_function(gs_blend_type::GS_BLEND_SRCALPHA,
		gs_blend_type::GS_BLEND_INVSRCALPHA);
}


void Plugin::FaceMaskFilter::Instance::setFaceTransform(const smll::ThreeDPose& pose,
	bool billboard) {

	gs_matrix_identity();
	gs_matrix_translate3f((float)pose.translation[0],
		(float)pose.translation[1], (float)-pose.translation[2]);
	if (!billboard) {
		gs_matrix_rotaa4f((float)pose.rotation[0], (float)pose.rotation[1],
			(float)-pose.rotation[2], (float)-pose.rotation[3]);
	}
}


void Plugin::FaceMaskFilter::Instance::drawMaskData(Mask::MaskData*	_maskData, 
	bool depthOnly, bool staticOnly, bool rotationDisable){

	gs_viewport_push();
	gs_projection_push();

	uint32_t w = baseWidth*m_scale_rate;
	uint32_t h = baseHeight*m_scale_rate;

	gs_set_viewport(0, 0, w, h);
	gs_enable_depth_test(true);
	gs_depth_function(GS_LESS);

	float aspect = (float)w / (float)h;
	gs_perspective(FOVA(aspect), aspect, NEAR_Z, FAR_Z);

	_maskData->Render(depthOnly, staticOnly, rotationDisable);

	gs_projection_pop();
	gs_viewport_pop();
}

int32_t Plugin::FaceMaskFilter::Instance::StaticThreadMain(Instance *ptr) {
	return ptr->LocalThreadMain();
}

int32_t Plugin::FaceMaskFilter::Instance::LocalThreadMain() {

	HANDLE hTask = NULL;
	DWORD taskIndex = 0;
	hTask = AvSetMmThreadCharacteristics(TEXT(MM_THREAD_TASK_NAME), &taskIndex);
	if (hTask == NULL) {
		blog(LOG_DEBUG, "[FaceMask] Failed to set MM thread characteristics");
	}

	// run until we're shut down
	TimeStamp lastTimestamp;
	while (true) {

		auto frameStart = std::chrono::system_clock::now();

		// get the frame index
		bool shutdown;
		{
			std::unique_lock<std::mutex> lock(detection.mutex);
			shutdown = detection.shutdown;
		}
		if (shutdown) break;
		if (!detection.frame.active) {
			std::this_thread::sleep_for(std::chrono::milliseconds(16));
			continue;
		}

		smll::DetectionResults detect_results;


		bool skipped = false;
		{
			std::unique_lock<std::mutex> lock(detection.frame.mutex);

			// check to see if we are detecting the same frame as last time
			if (lastTimestamp == detection.frame.timestamp) {
				// same frame, skip
				skipped = true;
			}
			else {
				// new frame - do the face detection
				smllFaceDetector->DetectFaces(detection.frame.obs_frame, detection.frame.resizeWidth, detection.frame.resizeHeight, detect_results);

		 		smllFaceDetector->DetectLandmarks(detect_results);

				smllFaceDetector->DoPoseEstimation(detect_results);

				lastTimestamp = detection.frame.timestamp;
			}
		}

		if (skipped) {
			// sleep for 1ms and continue
			std::this_thread::sleep_for(std::chrono::milliseconds(1));
			continue;
		}

		// get the index into the faces buffer
		int face_idx;
		{
			std::unique_lock<std::mutex> lock(detection.mutex);
			face_idx = detection.facesIndex;
		}
		if (face_idx < 0)
			face_idx = 0;

		{
			std::unique_lock<std::mutex> facelock(detection.faces[face_idx].mutex);

			// pass on timestamp to results
			detection.faces[face_idx].timestamp = lastTimestamp;
			std::unique_lock<std::mutex> framelock(detection.frame.mutex);

			// Make the triangulation
			detection.faces[face_idx].triangulationResults.buildLines = drawMorphTris;
			smllFaceDetector->MakeTriangulation(detection.frame.morphData,
				detect_results, detection.faces[face_idx].triangulationResults);

			detection.frame.active = false;
	

			// Copy our detection results
			for (int i = 0; i < detect_results.length; i++) {
				detection.faces[face_idx].detectionResults[i] = detect_results[i];
			}
			detection.faces[face_idx].detectionResults.length = detect_results.length;
			detection.faces[face_idx].detectionResults.motionRect = detect_results.motionRect;
		}

		{
			std::unique_lock<std::mutex> lock(detection.mutex);

			// increment face buffer index
			detection.facesIndex = (face_idx + 1) % ThreadData::BUFFER_SIZE;
		}

		// don't go too fast and eat up all the cpu
		auto frameEnd = std::chrono::system_clock::now();
		auto elapsedMs =
			std::chrono::duration_cast<std::chrono::microseconds>
			(frameEnd - frameStart);
		long long speedLimit = smll::Config::singleton().get_int(
			smll::CONFIG_INT_SPEED_LIMIT) * 1000;
		long long sleepTime = max(speedLimit - elapsedMs.count(),
			(long long)0);
		if (sleepTime > 0)
			std::this_thread::sleep_for(std::chrono::microseconds(sleepTime));
	}

	if (hTask != NULL) {
		AvRevertMmThreadCharacteristics(hTask);
	}

	return 0;
}

int32_t Plugin::FaceMaskFilter::Instance::StaticMaskDataThreadMain(Instance *ptr) {
	return ptr->LocalMaskDataThreadMain();
}

int32_t Plugin::FaceMaskFilter::Instance::LocalMaskDataThreadMain() {

	SetThreadPriority(GetCurrentThread(), THREAD_PRIORITY_LOWEST);

	alertsLoaded = true;

	// Loading loop
	bool lastDemoMode = false; 
	while (true) {
		{
			std::unique_lock<std::mutex> lock(maskDataMutex, std::try_to_lock);
			if (lock.owns_lock()) {
				if (maskDataShutdown) {
					break;
				}
				// time to load mask?
				if ((maskData == nullptr) &&
					maskFilename.length() > 0) {
					// save current
					currentMaskFilename = maskFilename;
					currentMaskFolder = maskFolder;
					// mask filename
					std::string maskFn = currentMaskFolder + "\\" + currentMaskFilename;
					// load mask
					SetThreadPriority(GetCurrentThread(), THREAD_MODE_BACKGROUND_BEGIN);
					maskData = std::unique_ptr<Mask::MaskData>(LoadMask(maskFn));
					SetThreadPriority(GetCurrentThread(), THREAD_MODE_BACKGROUND_END);
				}

				// time to load intro?
				if ((introData == nullptr) &&
					introFilename && introFilename[0]) {
					// save current
					currentIntroFilename = introFilename;
					currentMaskFolder = maskFolder;
					// mask filename
					std::string maskFn = currentMaskFolder + "\\" + currentIntroFilename;
					// load mask
					SetThreadPriority(GetCurrentThread(), THREAD_MODE_BACKGROUND_BEGIN);
					introData = std::unique_ptr<Mask::MaskData>(LoadMask(maskFn));
					SetThreadPriority(GetCurrentThread(), THREAD_MODE_BACKGROUND_END);
				}

				// time to load outro?
				if ((outroData == nullptr) && 
					outroFilename && outroFilename[0]) {
					// save current
					currentOutroFilename = outroFilename;
					currentMaskFolder = maskFolder;
					// mask filename
					std::string maskFn = currentMaskFolder + "\\" + currentOutroFilename;
					// load mask
					SetThreadPriority(GetCurrentThread(), THREAD_MODE_BACKGROUND_BEGIN);
					outroData = std::unique_ptr<Mask::MaskData>(LoadMask(maskFn));
					SetThreadPriority(GetCurrentThread(), THREAD_MODE_BACKGROUND_END);
				}


				// demo mode
				if (demoModeGenPreviews && !lastDemoMode) {
					SetThreadPriority(GetCurrentThread(), THREAD_MODE_BACKGROUND_BEGIN);
					LoadDemo();
					SetThreadPriority(GetCurrentThread(), THREAD_MODE_BACKGROUND_END);
				}
				else if (!demoModeGenPreviews && lastDemoMode) {
					obs_enter_graphics();
					demoMaskDatas.clear();
					demoMaskFilenames.clear();
					obs_leave_graphics();
				}
				lastDemoMode = demoModeGenPreviews;
			}
		}
		std::this_thread::sleep_for(std::chrono::milliseconds(33));
	}


	return 0;
}


void Plugin::FaceMaskFilter::Instance::LoadDemo() {

	blog(LOG_DEBUG, "loading demo folder %s", demoModeFolder.c_str());

	std::vector<std::string> files = Utils::ListFolderRecursive(demoModeFolder, "*.json");

	obs_enter_graphics();
	demoMaskDatas.clear();
	demoMaskFilenames.clear();
	obs_leave_graphics();

	std::this_thread::sleep_for(std::chrono::milliseconds(1));

	for (int i = 0; i < files.size(); i++) {
		if (demoMaskDatas.size() == DEMO_MODE_MAX_MASKS)
			break;

		std::string fn = demoModeFolder + "\\" + files[i];
		bool addMask = true;
		if (demoModeGenPreviews) {
			std::string gifname = fn.substr(0, fn.length() - 4) + "gif";
			addMask = (::PathFileExists(Utils::ConvertStringToWstring(gifname).c_str()) != TRUE);

			// don't do thumbs on these folders
			if (fn.find("\\heads\\") != std::string::npos)
				addMask = false;
			if (fn.find("\\facemask-plugin\\") != std::string::npos)
				addMask = false;
			if (fn.find("\\Releases\\") != std::string::npos)
				addMask = false;
			if (fn.find("\\releases\\") != std::string::npos)
				addMask = false;
		}
		if (addMask) {
			demoMaskDatas.push_back(std::unique_ptr<Mask::MaskData>(LoadMask(fn)));
			demoMaskFilenames.push_back(fn);
			std::this_thread::sleep_for(std::chrono::microseconds(1));
		}
	}
	demoCurrentMask = 0;
	demoModeSavingFrames = false;
}


Mask::MaskData*
Plugin::FaceMaskFilter::Instance::LoadMask(std::string filename) {

	PLOG_INFO("Loading mask json '%s'...", filename.c_str());

	// new mask data
	Mask::MaskData* mdat = new Mask::MaskData();

	// load the json
	try {
		mdat->Load(filename);
		PLOG_INFO("Loading mask '%s' successful!", filename.c_str());
	}
	catch (...) {
		PLOG_ERROR("Failed to load mask %s.", filename.c_str());
	}

	return mdat;
}

void Plugin::FaceMaskFilter::Instance::drawCropRects(int width, int height) {
	dlib::rectangle r;
	int x = (int)((float)(width / 2) *
		smll::Config::singleton().get_double(
			smll::CONFIG_DOUBLE_FACE_DETECT_CROP_X)) + (width / 2);
	int y = (int)((float)(height / 2) *
		smll::Config::singleton().get_double(
			smll::CONFIG_DOUBLE_FACE_DETECT_CROP_Y)) + (height / 2);
	int w = (int)((float)width *
		smll::Config::singleton().get_double(
			smll::CONFIG_DOUBLE_FACE_DETECT_CROP_WIDTH));
	int h = (int)((float)height *
		smll::Config::singleton().get_double(
			smll::CONFIG_DOUBLE_FACE_DETECT_CROP_HEIGHT));

	// need to transform back to capture size
	x -= w / 2;
	y -= h / 2;

	r.set_top(y);
	r.set_bottom(y + h);
	r.set_left(x);
	r.set_right(x + w);
	smllRenderer->SetDrawColor(255, 0, 255);
	smllRenderer->DrawRect(r);
}

<<<<<<< HEAD
void Plugin::FaceMaskFilter::Instance::drawMotionRects(int width, int height) {
	if (drawMotionRect) {
		dlib::rectangle rect;
		float k = (float)width / (float)smll::Config::singleton().get_int(
			smll::CONFIG_INT_FACE_DETECT_WIDTH);
		int t = k*faces.motionRect.top();
		int b = k*faces.motionRect.bottom();
		int l = k*faces.motionRect.left();
		int r = k*faces.motionRect.right();
		if (t < b && l < r) {
			rect.set_top(t);
			rect.set_bottom(b);
			rect.set_left(l);
			rect.set_right(r);
			smllRenderer->SetDrawColor(0, 0, 255);
			smllRenderer->DrawRect(rect, 3);
		}
	}
}



=======
>>>>>>> e97ea87d
void Plugin::FaceMaskFilter::Instance::updateFaces() {

	// get the faces index from the other thread
	int fidx = -1;
	{
		std::unique_lock<std::mutex> lock(detection.mutex, std::try_to_lock);
		if (lock.owns_lock()) {
			fidx = detection.facesIndex;
		}
	}

	// other thread ready?
	if (fidx >= 0) {
		// read index is right behind the write index
		fidx = (fidx + ThreadData::BUFFER_SIZE - 1) % ThreadData::BUFFER_SIZE;

		std::unique_lock<std::mutex> lock(detection.faces[fidx].mutex, std::try_to_lock);
		if (lock.owns_lock()) {

			// new detected faces
			smll::DetectionResults& newFaces = detection.faces[fidx].detectionResults;

			// TEST MODE ONLY : output for testing
			if (testMode) {
				char b[128];
				snprintf(b, sizeof(b), "%d faces detected", newFaces.length);
				smll::TestingPipe::singleton().SendString(b);
				for (int i = 0; i < newFaces.length; i++) {

					dlib::point pos = newFaces[i].GetPosition();
					snprintf(b, sizeof(b), "face detected at %ld,%ld", pos.x(), pos.y());
					smll::TestingPipe::singleton().SendString(b);
				}
			}

			// new triangulation
			triangulation.TakeBuffersFrom(detection.faces[fidx].triangulationResults);
			if (!drawMorphTris) {
				triangulation.DestroyLineBuffer();
			}

			// new timestamp
			timestamp = NEW_TIMESTAMP;

			// update our results
			faces.CorrelateAndUpdateFrom(newFaces);
		}
	}
}

static std::string getTextTimestamp() {
	time_t rawtime;
	struct tm * timeinfo;
	char buffer[80];

	time(&rawtime);
	timeinfo = localtime(&rawtime);

	strftime(buffer, sizeof(buffer), "%d-%m-%Y %H-%M-%S", timeinfo);
	return std::string(buffer);
}

void Plugin::FaceMaskFilter::Instance::WritePreviewFrames() {

	//if (!recordTriggered && demoMaskFilenames.size() == 0)
	//	return;

	obs_enter_graphics();
	std::string outFolder;
	// if the gif already exists, clean up and bail
	if (recordTriggered) {
		outFolder = demoModeFolder;
	}
	else {
		std::string gifname = demoMaskFilenames[demoCurrentMask].substr(0, demoMaskFilenames[demoCurrentMask].length() - 4) + "gif";
		if (::PathFileExists(Utils::ConvertStringToWstring(gifname).c_str()) == TRUE) {
			for (int i = 0; i < previewFrames.size(); i++) {
				const PreviewFrame& frame = previewFrames[i];
				gs_texture_destroy(frame.vidtex);
			}
			previewFrames.clear();
			obs_leave_graphics();
			return;
		}

		// create output folder
		outFolder = demoMaskFilenames[demoCurrentMask] + ".render";
	}
	::CreateDirectory(Utils::ConvertStringToWstring(outFolder).c_str(), NULL);
	if (recordTriggered) {
		::CreateDirectory(Utils::ConvertStringToWstring(outFolder + "/temp/").c_str(), NULL);
	}
	// write out frames
	for (int i = 0; i < previewFrames.size(); i++) {
		const PreviewFrame& frame = previewFrames[i];

		// skip first frame for more seamless loop
		size_t last = previewFrames.size() - 2;
		if (i > 0 && i <= last) {
			if (!testingStage) {
				testingStage = gs_stagesurface_create(baseWidth, baseHeight, GS_RGBA);
			}

			// get vid tex
			gs_stage_texture(testingStage, frame.vidtex);
			uint8_t *data; uint32_t linesize;
			cv::Mat cvm;
			if (gs_stagesurface_map(testingStage, &data, &linesize)) {
				cvm = cv::Mat(baseHeight, baseWidth, CV_8UC4, data, linesize);
				gs_stagesurface_unmap(testingStage);
			}
			// convert rgba -> bgra
			uint8_t* vpixel = cvm.data;
			for (int w = 0; w < baseWidth; w++)
				for (int h = 0; h < baseHeight; h++) {
					uint8_t red = vpixel[0];
					uint8_t blue = vpixel[2];
					vpixel[0] = blue;
					vpixel[2] = red;
					vpixel += 4;
				}

			// crop

			int offset = (baseWidth - baseHeight) * 2;
			cv::Mat cropf;
			if (recordTriggered) {
				cropf = cvm.clone();
			} else {
				cropf = cvm(cv::Rect(offset, 0, baseHeight, baseHeight));
			}

			char temp[256];
			snprintf(temp, sizeof(temp), "frame%04d.png", i);
			std::string outFile;
			if (recordTriggered) {
				outFile= outFolder + "/temp/" + temp;
			}
			else {
				outFile = outFolder + "/" + temp; 
			}
			cv::imwrite(outFile.c_str(), cropf);

			// write out last frame again for thumbnail
			if (!recordTriggered && i == last) {
				outFile = outFolder + "/last_frame.png";
				cv::imwrite(outFile.c_str(), cropf);
			}
		}

		// kill frame data
		gs_texture_destroy(frame.vidtex);
	}

	previewFrames.clear();

	obs_leave_graphics();
	const char* batName;
	if (recordTriggered) {
		batName = "videomaker.bat";
	} else {
		batName = "gifmaker.bat";
	}
	char* bat = obs_module_file(batName);
	std::string cmd = bat;
	cmd = "\"\"" + cmd + "\"";
	Utils::find_and_replace(cmd, "/", "\\");
	cmd += " \"";
	cmd += outFolder;
	cmd += "\"";
	if (recordTriggered) {
		cmd += " \"";
		cmd += getTextTimestamp()+".mp4";
		cmd += "\"";
	}
	cmd += "\"";
	::system(cmd.c_str());
	bfree(bat);
}

Plugin::FaceMaskFilter::Instance::PreviewFrame::PreviewFrame(gs_texture_t* v, 
	int w, int h) {
	obs_enter_graphics();
	gs_color_format fmt = gs_texture_get_color_format(v);
	vidtex = gs_texture_create(w, h, fmt, 1, 0, 0);
	gs_copy_texture(vidtex, v);
	obs_leave_graphics();
}

Plugin::FaceMaskFilter::Instance::PreviewFrame::PreviewFrame(const PreviewFrame& other) {
	*this = other;
}

Plugin::FaceMaskFilter::Instance::PreviewFrame& 
Plugin::FaceMaskFilter::Instance::PreviewFrame::operator=(const PreviewFrame& other) {
	vidtex = other.vidtex;
	return *this;
}

Plugin::FaceMaskFilter::Instance::PreviewFrame::~PreviewFrame() {
}<|MERGE_RESOLUTION|>--- conflicted
+++ resolved
@@ -1157,18 +1157,11 @@
 		smllRenderer->DrawFaces(faces);
 
 	// draw crop rectangles
-<<<<<<< HEAD
 	drawCropRects(baseWidth, baseHeight);
 	
 	// draw motion rectangle
 	drawMotionRects(baseWidth, baseHeight);
 	
-=======
-	if (drawFDRect) {
-		drawCropRects(baseWidth, baseHeight);
-	}
-
->>>>>>> e97ea87d
 	// demo mode render stuff
 		// generate previews?
 	if ( recordTriggered || (demoModeGenPreviews && demoMaskDatas.size() > 0) ) {
@@ -1661,7 +1654,6 @@
 	smllRenderer->DrawRect(r);
 }
 
-<<<<<<< HEAD
 void Plugin::FaceMaskFilter::Instance::drawMotionRects(int width, int height) {
 	if (drawMotionRect) {
 		dlib::rectangle rect;
@@ -1682,10 +1674,6 @@
 	}
 }
 
-
-
-=======
->>>>>>> e97ea87d
 void Plugin::FaceMaskFilter::Instance::updateFaces() {
 
 	// get the faces index from the other thread
