/*
 * Face Masks for SlOBS
 * Copyright (C) 2017 General Workings Inc
 *
 * This program is free software; you can redistribute it and/or modify
 * it under the terms of the GNU General Public License as published by
 * the Free Software Foundation; either version 2 of the License, or
 * (at your option) any later version.
 *
 * This program is distributed in the hope that it will be useful,
 * but WITHOUT ANY WARRANTY; without even the implied warranty of
 * MERCHANTABILITY or FITNESS FOR A PARTICULAR PURPOSE.  See the
 * GNU General Public License for more details.
 *
 * You should have received a copy of the GNU General Public License
 * along with this program; if not, write to the Free Software
 * Foundation, Inc., 51 Franklin Street, Fifth Floor, Boston, MA  02110-1301, USA
 */

#include "face-mask-filter.h"
#include "strings.h"
#include "plugin.h"
#include "utils.h"

#include <smll/Face.hpp>
#include <smll/Config.hpp>
#include <smll/TestingPipe.hpp>
#include <smll/landmarks.hpp>


#include <Shlwapi.h>
#include <memory>
#include <string>
#include <map>
#include <locale>
#include <codecvt>
#include <tchar.h>

// Windows AV run time stuff
#include <avrt.h>

#include "mask/mask-resource-image.h"
#include "mask/mask-resource-mesh.h"
#include "mask/mask-resource-morph.h"
#include "mask/mask-resource-effect.h"

// Windows MMCSS thread task name
//
// see registry: Computer\HKEY_LOCAL_MACHINE\SOFTWARE\Microsoft\Windows NT\CurrentVersion\Multimedia\SystemProfile\Tasks\...
//
#define MM_THREAD_TASK_NAME				"DisplayPostProcessing"

// Maximum for number of masks loaded in demo mode
#define DEMO_MODE_MAX_MASKS				(400)

// Fade time for masks when no intro/outro
#define MASK_FADE_TIME					(1.0f / 3.0f)

// Big enough
#define BIG_FLOAT					    (100000.0f)

static float FOVA(float aspect) {
	// field of view angle matched to focal length for solvePNP
	return 56.0f / aspect;
}

static const float_t NEAR_Z = 1.0f;
static const float_t FAR_Z = 15000.0f;

bool gs_rect_equal(const gs_rect& a, const gs_rect& b) {
	if (a.x != b.x || a.y != b.y || a.cx != b.cx || a.cy != b.cy) {
		return false;
	}
	return true;
}

// Filter Wrapper
Plugin::FaceMaskFilter::FaceMaskFilter() {
	std::memset(&filter, 0, sizeof(obs_source_info));
	filter.id = "face_mask_filter";
	filter.type = OBS_SOURCE_TYPE_FILTER;
	filter.output_flags = OBS_SOURCE_VIDEO;

	filter.get_name = get_name;
	filter.create = create;
	filter.destroy = destroy;
	filter.get_width = Instance::get_width;
	filter.get_height = Instance::get_height;
	filter.get_defaults = Instance::get_defaults;
	filter.get_properties = Instance::get_properties;
	filter.update = Instance::update;
	filter.activate = Instance::activate;
	filter.deactivate = Instance::deactivate;
	filter.show = Instance::show;
	filter.hide = Instance::hide;
	filter.video_tick = Instance::video_tick;
	filter.video_render = Instance::video_render;

	obs_register_source(&filter);
}

Plugin::FaceMaskFilter::~FaceMaskFilter() {

}

const char * Plugin::FaceMaskFilter::get_name(void *) {
	return "Face Mask Filter";
}

void * Plugin::FaceMaskFilter::create(obs_data_t *data, obs_source_t *source) {
	return new Instance(data, source);
}

void Plugin::FaceMaskFilter::destroy(void *ptr) {
	delete reinterpret_cast<Instance*>(ptr);
}

// ------------------------------------------------------------------------- //
// Filter Instance
// ------------------------------------------------------------------------- //

Plugin::FaceMaskFilter::Instance::Instance(obs_data_t *data, obs_source_t *source)
	: source(source), canvasWidth(0), canvasHeight(0), baseWidth(640), baseHeight(480),
	demoModeRecord(false), recordTriggered(false),
	isActive(true), isVisible(true), videoTicked(true),
	taskHandle(NULL), detectStage(nullptr),	maskDataShutdown(false), 
	introFilename(nullptr),	outroFilename(nullptr),	alertActivate(true), alertDoIntro(false),
	alertDoOutro(false), alertDuration(10.0f),
	alertElapsedTime(BIG_FLOAT), alertTriggered(false), alertShown(false), alertsLoaded(false),
	demoCurrentMask(0),
	demoModeInDelay(false), demoModeGenPreviews(false),	demoModeSavingFrames(false), 
	drawMask(true),	drawAlert(false), drawFaces(false), drawMorphTris(false), drawFDRect(false), 
	filterPreviewMode(false), autoBGRemoval(false), cartoonMode(false), testingStage(nullptr), testMode(false), custom_effect(nullptr){

	PLOG_DEBUG("<%" PRIXPTR "> Initializing...", this);

	obs_enter_graphics();
	sourceRenderTarget = gs_texrender_create(GS_RGBA, GS_ZS_NONE);
	detectTexRender = gs_texrender_create(GS_R8, GS_ZS_NONE);
	drawTexRender = gs_texrender_create(GS_RGBA, GS_Z32F); // has depth buffer
	alertTexRender = gs_texrender_create(GS_RGBA, GS_Z32F); // has depth buffer
	obs_leave_graphics();

	// Make the smll stuff
	smllFaceDetector = new smll::FaceDetector();
	smllRenderer = new smll::OBSRenderer(); 

	// set our mm thread task
	if (!taskHandle) {
		DWORD taskIndex = 0;
		taskHandle = AvSetMmThreadCharacteristics(TEXT(MM_THREAD_TASK_NAME), &taskIndex);
		if (taskHandle == NULL) {
			blog(LOG_DEBUG, "[FaceMask] Failed to set MM thread characteristics");
		}
	}

	// initialize face detection thread data
	{
		std::unique_lock<std::mutex> lock(detection.mutex);
		detection.shutdown = false;
		detection.facesIndex = -1;
		detection.thread = std::thread(StaticThreadMain, this);
		clearFramesActiveStatus();
	}
	
	// start mask data loading thread
	maskDataThread = std::thread(StaticMaskDataThreadMain, this);

	this->update(data);

	//
	// DEBUG: Print out openCV build information
	//
	//std::string cvBuildInfo = cv::getBuildInformation();
	//blog(LOG_DEBUG, "OpenCV Build Info\n-----------------\n%s", cvBuildInfo.c_str());
	//

	PLOG_DEBUG("<%" PRIXPTR "> Initialized.", this);
}

Plugin::FaceMaskFilter::Instance::~Instance() {
	PLOG_DEBUG("<%" PRIXPTR "> Finalizing...", this);
	smll::TestingPipe* T = nullptr;

	if (testMode) {
		T = &smll::TestingPipe::singleton();
	}
	
	// kill the thread
	if (T) {
		T->SendString("stopping threads");
	}
	{
		std::unique_lock<std::mutex> lock(maskDataMutex);
		maskDataShutdown = true;
	}
	PLOG_DEBUG("<%" PRIXPTR "> Stopping worker Threads...", this);
	{
		std::unique_lock<std::mutex> lock(detection.mutex);
		detection.shutdown = true;
	}
	// wait for them to die
	detection.thread.join();
	maskDataThread.join();
	if (T) {
		T->SendString("threads stopped");
	}
	PLOG_DEBUG("<%" PRIXPTR "> Worker Thread stopped.", this);

	obs_enter_graphics();
	gs_texrender_destroy(sourceRenderTarget);
	gs_texrender_destroy(drawTexRender);
	gs_texrender_destroy(alertTexRender);
	gs_texrender_destroy(detectTexRender);
	if (detection.frame.capture.texture) {
		gs_texture_destroy(detection.frame.capture.texture);
	}
	if (testingStage)
		gs_stagesurface_destroy(testingStage);
	if (detectStage)
		gs_stagesurface_destroy(detectStage);
	maskData = nullptr;
	obs_leave_graphics();

	delete smllFaceDetector;
	delete smllRenderer;

	if (taskHandle != NULL) {
		AvRevertMmThreadCharacteristics(taskHandle);
	}

	PLOG_DEBUG("<%" PRIXPTR "> Finalized.", this);
	if (T) {
		T->SendString("filter destroyed");
		T->ClosePipe();
	}
}

uint32_t Plugin::FaceMaskFilter::Instance::get_width(void *ptr) {
	if (ptr == nullptr)
		return 0;
	return reinterpret_cast<Instance*>(ptr)->get_width();
}

uint32_t Plugin::FaceMaskFilter::Instance::get_width() {
	return obs_source_get_base_width(obs_filter_get_target(source));
}

uint32_t Plugin::FaceMaskFilter::Instance::get_height(void *ptr) {
	if (ptr == nullptr)
		return 0;
	return reinterpret_cast<Instance*>(ptr)->get_height();
}

uint32_t Plugin::FaceMaskFilter::Instance::get_height() {
	return obs_source_get_base_height(obs_filter_get_target(source));
}

void Plugin::FaceMaskFilter::Instance::get_defaults(obs_data_t *data) {

	obs_data_set_default_bool(data, P_DEACTIVATE, false);

	char* defMaskFolder = (char*)obs_module_config_path(NULL);
	obs_data_set_default_string(data, P_MASKFOLDER, defMaskFolder);

	obs_data_set_default_string(data, P_MASK, kDefaultMask);
	obs_data_set_default_string(data, P_MASK_BROWSE, kDefaultMask);
	obs_data_set_default_string(data, P_ALERT_INTRO, kDefaultIntro);
	obs_data_set_default_string(data, P_ALERT_OUTRO, kDefaultOutro);

	bfree(defMaskFolder);
	
	obs_data_set_default_int(data, P_ANTI_ALIASING, NO_ANTI_ALIASING);

	// ALERTS
	obs_data_set_default_bool(data, P_ALERT_ACTIVATE, false);
	obs_data_set_default_double(data, P_ALERT_DURATION, 10.0f);
	obs_data_set_default_bool(data, P_ALERT_DOINTRO, false);
	obs_data_set_default_bool(data, P_ALERT_DOOUTRO, false);

	obs_data_set_default_bool(data, P_CARTOON, false);
	obs_data_set_default_bool(data, P_BGREMOVAL, false);
	obs_data_set_default_bool(data, P_TEST_MODE, false);

	obs_data_set_default_bool(data, P_GENTHUMBS, false);
	obs_data_set_default_bool(data, P_RECORD, false);
	obs_data_set_default_bool(data, P_DRAWMASK, false);
	obs_data_set_default_bool(data, P_DRAWALERT, false);
	obs_data_set_default_bool(data, P_DRAWFACEDATA, false);
	obs_data_set_default_bool(data, P_DRAWMORPHTRIS, false);
	obs_data_set_default_bool(data, P_DRAWCROPRECT, false);

	obs_data_set_default_string(data, P_BEFORE_TEXT, kDefaultBeforeText);
	obs_data_set_default_string(data, P_AFTER_TEXT, kDefaultAfterText);
#if !defined(PUBLIC_RELEASE)
	// default advanced params
	smll::Config::singleton().set_defaults(data);
#endif
}


obs_properties_t * Plugin::FaceMaskFilter::Instance::get_properties(void *ptr) {
	obs_properties_t* props = obs_properties_create();

	// If OBS gave us a source (internally called "context"),
	// we can use that here.
	if (ptr != nullptr)
		reinterpret_cast<Instance*>(ptr)->get_properties(props);

	return props;
}

static void add_bool_property(obs_properties_t *props, const char* name) {
	obs_property_t* p = obs_properties_add_bool(props, name, P_TRANSLATE(name));
	std::string n = name; n += ".Description";
	obs_property_set_long_description(p, P_TRANSLATE(n.c_str()));
}

static void add_dummy_property(obs_properties_t *props) {
	obs_property_t* p = obs_properties_add_bool(props, "  ", "  ");
	obs_property_set_visible(p, false);
}

static obs_property_t *add_int_list_property(obs_properties_t *props, const char* name) {
	obs_property_t* p = obs_properties_add_list(props, name, P_TRANSLATE(name), OBS_COMBO_TYPE_LIST, OBS_COMBO_FORMAT_INT);
	std::string n = name; n += ".Description";
	obs_property_set_long_description(p, P_TRANSLATE(n.c_str()));
	return p;
}

static void add_text_property(obs_properties_t *props, const char* name) {
	obs_property_t* p = p = obs_properties_add_text(props, name, P_TRANSLATE(name),
		obs_text_type::OBS_TEXT_DEFAULT);
	std::string n = name; n += ".Description";
	obs_property_set_long_description(p, P_TRANSLATE(n.c_str()));
}

static void add_json_file_property(obs_properties_t *props, const char* name,
	const char* folder) {
	char* defFolder = obs_module_file(folder);
	obs_property_t* p = obs_properties_add_path(props, name, P_TRANSLATE(name),
		obs_path_type::OBS_PATH_FILE,
		"Face Mask JSON (*.json)", defFolder);
	std::string n = name; n += ".Description";
	obs_property_set_long_description(p, P_TRANSLATE(n.c_str()));
	bfree(defFolder);
}

static void add_video_file_property(obs_properties_t *props, const char* name,
	const char* folder) {
	char* defFolder = obs_module_file(folder);
	obs_property_t* p = obs_properties_add_path(props, name, P_TRANSLATE(name),
		obs_path_type::OBS_PATH_FILE,
		"Face Mask Video (*.mp4)", defFolder);
	std::string n = name; n += ".Description";
	obs_property_set_long_description(p, P_TRANSLATE(n.c_str()));
	bfree(defFolder);
}

static void add_folder_property(obs_properties_t *props, const char* name,
	const char* folder) {
	obs_property_t* p = obs_properties_add_path(props, name, P_TRANSLATE(name),
		obs_path_type::OBS_PATH_DIRECTORY,
		NULL, folder);
	std::string n = name; n += ".Description";
	obs_property_set_long_description(p, P_TRANSLATE(n.c_str()));
}

static void add_float_slider(obs_properties_t *props, const char* name, float min, float max, float step) {
	obs_property_t* p = obs_properties_add_float_slider(props, name,
		P_TRANSLATE(name), min, max, step);
	std::string n = name; n += ".Description";
	obs_property_set_long_description(p, P_TRANSLATE(n.c_str()));
}


void Plugin::FaceMaskFilter::Instance::get_properties(obs_properties_t *props) {
#if !defined(PUBLIC_RELEASE)
	// mask 
	add_json_file_property(props, P_MASK_BROWSE, NULL);

	// ALERT PROPERTIES
	add_bool_property(props, P_ALERT_ACTIVATE);
	add_float_slider(props, P_ALERT_DURATION, 10.0f, 60.0f, 0.1f);
	add_bool_property(props, P_ALERT_DOINTRO);
	add_bool_property(props, P_ALERT_DOOUTRO);

	add_bool_property(props, P_TEST_MODE);

	// force mask/alert drawing
	add_bool_property(props, P_DRAWMASK);
	add_bool_property(props, P_DRAWALERT);

	// anti-aliasing
	obs_property_t *list = add_int_list_property(props, P_ANTI_ALIASING);
	obs_property_list_add_int(list, P_TRANSLATE(P_NO_ANTI_ALIASING), NO_ANTI_ALIASING);
	obs_property_list_add_int(list, P_TRANSLATE(P_SSAA_ANTI_ALIASING), SSAA_ANTI_ALIASING);
	obs_property_list_add_int(list, P_TRANSLATE(P_FXAA_ANTI_ALIASING), FXAA_ANTI_ALIASING);

	// bg removal
	add_bool_property(props, P_BGREMOVAL);

	// cartoon mode
	add_bool_property(props, P_CARTOON);

	// disable the plugin
	add_bool_property(props, P_DEACTIVATE);

	// Demo mode
	add_folder_property(props, P_DEMOFOLDER, "");
	add_bool_property(props, P_RECORD);
	add_bool_property(props, P_GENTHUMBS);

	// Before After
	add_text_property(props, P_BEFORE_TEXT);
	add_video_file_property(props, P_BEFORE, NULL);
	add_text_property(props, P_AFTER_TEXT);
	add_video_file_property(props, P_AFTER, NULL);
	// rewind button
	obs_properties_add_button(props, P_VIDEO_GENERATE, P_TRANSLATE(P_VIDEO_GENERATE),
		generate_videos);

	// debug drawing flags
	add_bool_property(props, P_DRAWFACEDATA);
	add_bool_property(props, P_DRAWMORPHTRIS);
	add_bool_property(props, P_DRAWCROPRECT);

	// add advanced configuration params
	smll::Config::singleton().get_properties(props);
#else
	//for fixing empty properties bug for endless loading
	add_dummy_property(props);
#endif
}

bool Plugin::FaceMaskFilter::Instance::generate_videos(obs_properties_t *pr, obs_property_t *p, void *ptr) {
	return reinterpret_cast<Instance*>(ptr)->generate_videos(pr, p);
}

bool Plugin::FaceMaskFilter::Instance::generate_videos(obs_properties_t *pr, obs_property_t *p) {
	UNUSED_PARAMETER(pr);
	UNUSED_PARAMETER(p);

	char* bat = obs_module_file("sidebyside.bat");
	std::string cmd = bat;
	cmd = "\"\"" + cmd + "\"";
	Utils::find_and_replace(cmd, "/", "\\");
	Utils::find_and_replace(beforeFile, "\\", "/");
	Utils::find_and_replace(afterFile, "\\", "/");
	cmd += " \"";
	cmd += beforeFile;
	cmd += "\" \"";
	cmd += afterFile;
	cmd += "\" \"";
	cmd += beforeText;
	cmd += "\" \"";
	cmd += afterText;
	cmd += "\" \"";
	if (!demoModeFolder.empty()) {
		cmd += demoModeFolder + "/";
	}
	cmd += "output.mp4";
	cmd += "\"\"";
	blog(LOG_DEBUG, cmd.c_str());
	::system(cmd.c_str());
	bfree(bat);
	return true;
}

void Plugin::FaceMaskFilter::Instance::update(void *ptr, obs_data_t *data) {
	if (ptr == nullptr)
		return;
	return reinterpret_cast<Instance*>(ptr)->update(data);
}

void Plugin::FaceMaskFilter::Instance::update(obs_data_t *data) {

#if !defined(PUBLIC_RELEASE)
	// update advanced properties
	smll::Config::singleton().update_properties(data);
#endif

	// mask file names
	std::replace(maskFolder.begin(), maskFolder.end(), '/', '\\');

	if (!maskFolder.empty()) {
		char lastChar = maskFolder.back();
		//If slash at the end, remove it
		if (lastChar == '\\') {
			maskFolder.pop_back();
		}
	}

	std::string newMaskFilePath = (char*)obs_data_get_string(data, P_MASK_BROWSE);
	std::replace(newMaskFilePath.begin(), newMaskFilePath.end(), '/', '\\');
	std::string newMaskInternal = (char*)obs_data_get_string(data, P_MASK);
	//if mask internal changed
	if (newMaskInternal != maskInternal) {
		maskInternal = newMaskInternal;
		maskFilename = newMaskInternal;
		maskFolder = obs_data_get_string(data, P_MASKFOLDER);
	}
	//if mask file with path changed
	if(newMaskFilePath != maskFilePath) {
		std::size_t found = newMaskFilePath.find_last_of("\\");
		if (found == string::npos) {
			maskFolder == "";
			maskFilename = newMaskFilePath;
		}
		else {
			maskFolder = newMaskFilePath.substr(0, found);
			maskFilename = newMaskFilePath.substr(found + 1);
		}
		maskFilePath = newMaskFilePath;
	}

	// Flags
	autoBGRemoval = obs_data_get_bool(data, P_BGREMOVAL);
	cartoonMode = obs_data_get_bool(data, P_CARTOON);
	testMode = obs_data_get_bool(data, P_TEST_MODE);

	// Anti-aliasing
	antialiasing_method = (int)obs_data_get_int(data, P_ANTI_ALIASING);

	// Alerts
	bool lastAlertActivate = alertActivate;
	alertActivate = obs_data_get_bool(data, P_ALERT_ACTIVATE);
	alertTriggered = (!lastAlertActivate && alertActivate);
	alertDuration = (float)obs_data_get_double(data, P_ALERT_DURATION);
	alertDoIntro = obs_data_get_bool(data, P_ALERT_DOINTRO);
	alertDoOutro = obs_data_get_bool(data, P_ALERT_DOOUTRO);
	introFilename = (char*)obs_data_get_string(data, P_ALERT_INTRO);
	outroFilename = (char*)obs_data_get_string(data, P_ALERT_OUTRO);
	alertShowDelay = 0; //Default value

	// demo mode
	demoModeFolder = obs_data_get_string(data, P_DEMOFOLDER);
	demoModeGenPreviews = obs_data_get_bool(data, P_GENTHUMBS);
	bool lastDemoModeRecord = demoModeRecord;
	demoModeRecord = obs_data_get_bool(data, P_RECORD);
	if (demoModeRecord) {
		recordTriggered = (!lastDemoModeRecord && demoModeRecord);
	}

	if (!demoModeFolder.empty()) {
		char lastChar = demoModeFolder.back();
		//If slash at the end, remove it
		if (lastChar == '\\') {
			demoModeFolder.pop_back();
		}
	}

	// update our param values
	drawMask = obs_data_get_bool(data, P_DRAWMASK);
	if (alertsLoaded) {
		drawAlert = obs_data_get_bool(data, P_DRAWALERT);
	}
	drawFaces = obs_data_get_bool(data, P_DRAWFACEDATA);
	drawMorphTris = obs_data_get_bool(data, P_DRAWMORPHTRIS);
	drawFDRect = obs_data_get_bool(data, P_DRAWCROPRECT);
	beforeText = (char*)obs_data_get_string(data, P_BEFORE_TEXT);
	beforeFile = (char*)obs_data_get_string(data, P_BEFORE);
	afterText = (char*)obs_data_get_string(data, P_AFTER_TEXT);
	afterFile = (char*)obs_data_get_string(data, P_AFTER);
}

void Plugin::FaceMaskFilter::Instance::activate(void *ptr) {
	if (ptr == nullptr)
		return;
	reinterpret_cast<Instance*>(ptr)->activate();
}

void Plugin::FaceMaskFilter::Instance::activate() {
	PLOG_DEBUG("<%" PRIXPTR "> Activating...", this);
	isActive = true;
}

void Plugin::FaceMaskFilter::Instance::deactivate(void *ptr) {
	if (ptr == nullptr)
		return;
	reinterpret_cast<Instance*>(ptr)->deactivate();
}

void Plugin::FaceMaskFilter::Instance::deactivate() {
	PLOG_DEBUG("<%" PRIXPTR "> Deactivating...", this);
	isActive = false;
}

void Plugin::FaceMaskFilter::Instance::show(void *ptr) {
	if (ptr == nullptr)
		return;
	reinterpret_cast<Instance*>(ptr)->show();
}

void Plugin::FaceMaskFilter::Instance::show() {
	PLOG_DEBUG("<%" PRIXPTR "> Show...", this);
	isVisible = true;
}

void Plugin::FaceMaskFilter::Instance::hide(void *ptr) {
	if (ptr == nullptr)
		return;
	reinterpret_cast<Instance*>(ptr)->hide();
}

void Plugin::FaceMaskFilter::Instance::hide() {
	PLOG_DEBUG("<%" PRIXPTR "> Hide...", this);
	isVisible = false;
	{
		// reset the buffer
		std::unique_lock<std::mutex> lock(detection.mutex);
		detection.facesIndex = -1;
	}
}

void Plugin::FaceMaskFilter::Instance::video_tick(void *ptr, float timeDelta) {
	if (ptr == nullptr)
		return;
	reinterpret_cast<Instance*>(ptr)->video_tick(timeDelta);
}

void Plugin::FaceMaskFilter::Instance::video_tick(float timeDelta) {

	videoTicked = true;

	if (!isVisible || !isActive) {
		// *** SKIP TICK ***
		return;
	}

	// ----- GET FACES FROM OTHER THREAD -----
	updateFaces();

	// Lock mask datas mutex
	std::unique_lock<std::mutex> masklock(maskDataMutex, std::try_to_lock);
	if (!masklock.owns_lock()) {
		// *** SKIP TICK ***
		return;
	}

	// Figure out what's going on
	bool introActive = false;
	bool outroActive = false;
	float maskActiveTime = 0.0f;
	float alertOnTime = MASK_FADE_TIME;
	if (alertDoIntro && introData) {
		alertOnTime = introData->GetIntroDuration();
		maskActiveTime = introData->GetIntroDuration() - 
			introData->GetIntroFadeTime();
		if (alertElapsedTime <= introData->GetIntroDuration())
			introActive = true;
	}
	float maskInactiveTime = alertDuration;
	float alertOffTime = alertDuration - MASK_FADE_TIME;
	if (alertDoOutro && outroData) {
		maskInactiveTime -= outroData->GetIntroDuration() -
			outroData->GetIntroFadeTime();
		alertOffTime = alertDuration - outroData->GetIntroDuration();
		if (alertElapsedTime >= (alertDuration - outroData->GetIntroDuration()))
			outroActive = true;
	}
	alertOnTime += alertShowDelay;
	bool maskActive = (alertElapsedTime >= maskActiveTime &&
		alertElapsedTime <= maskInactiveTime);
	if (drawMask)
		maskActive = true;

	// get the right mask data
	Mask::MaskData* mdat = maskData.get();
	if (demoModeGenPreviews) {
		if (demoCurrentMask >= 0 && demoCurrentMask < demoMaskDatas.size()) {
			mdat = demoMaskDatas[demoCurrentMask].get();
		}
	}

	// Alert triggered?
	if (alertTriggered) {
		alertElapsedTime = 0.0f;
		// rewind everything
		if (mdat)
			mdat->Rewind();
		if (introData)
			introData->Rewind();
		if (outroData)
			outroData->Rewind();
		alertTriggered = false;
		alertShown = false;
	}

	// mask active?
	if (maskActive) {
		if (mdat) {
			// tick main mask
			mdat->Tick(timeDelta);
		}
	}

	// Tick the alerts
	if (alertsLoaded) {
		alertElapsedTime += timeDelta;
	}

	// Tick the intro/outro
	if (introActive) {
		introData->Tick(timeDelta);
	}
	if (outroActive) {
		outroData->Tick(timeDelta);
	}
}

/*
 * Sets frames active status to false
 */
void Plugin::FaceMaskFilter::Instance::clearFramesActiveStatus() {
	detection.frame.active = false;
}

void Plugin::FaceMaskFilter::Instance::video_render(void *ptr,
	gs_effect_t *effect) {
	if (ptr == nullptr)
		return;
	reinterpret_cast<Instance*>(ptr)->video_render(effect);
}

void Plugin::FaceMaskFilter::Instance::video_render(gs_effect_t *effect) {

	// Skip rendering if inactive or invisible.
	if (!isActive || !isVisible || 
		// or if the alert is done
		(!drawMask && alertElapsedTime > alertDuration)) {
		// reset the buffer
		std::unique_lock<std::mutex> lock(detection.mutex);
		detection.facesIndex = -1;
		// reset the detected faces
		clearFramesActiveStatus();
		smllFaceDetector->ResetFaces();
		faces.length = 0;
		// make sure file loads still happen
		checkForMaskUnloading();
		// *** SKIP ***
		obs_source_skip_video_filter(source);
		return;
	}

	// Grab parent and target source.
	obs_source_t *parent = obs_filter_get_parent(source);
	obs_source_t *target = obs_filter_get_target(source);
	if ((parent == NULL) || (target == NULL)) {
		// *** SKIP ***
		obs_source_skip_video_filter(source);
		return;
	}

	// Target base width and height.
	baseWidth = obs_source_get_base_width(target);
	baseHeight = obs_source_get_base_height(target);
	if ((baseWidth <= 0) || (baseHeight <= 0)) {
		// *** SKIP ***
		obs_source_skip_video_filter(source);
		return;
	}

	// Effects
	gs_effect_t* defaultEffect = obs_get_base_effect(OBS_EFFECT_DEFAULT);

	// Render source frame to a texture
	gs_texture* sourceTexture = RenderSourceTexture(effect ? effect : defaultEffect);
	if (sourceTexture == NULL) {
		// *** SKIP ***
		obs_source_skip_video_filter(source);
		return;
	}

	// smll needs a "viewport" to draw
	smllRenderer->SetViewport(baseWidth, baseHeight);

	// ----- SEND FRAME TO FACE DETECTION THREAD -----
	SendSourceTextureToThread(sourceTexture);

	// Get mask data mutex
	std::unique_lock<std::mutex> masklock(maskDataMutex, std::try_to_lock);
	if (!masklock.owns_lock()) {
		// *** SKIP RENDERING ***
		obs_source_skip_video_filter(source);
		return;
	}

	// ----- DRAW -----

	// OBS rendering state
	gs_blend_state_push();
	setupRenderingState();

	// get mask data to draw
	Mask::MaskData* mask_data = maskData.get();
	if (demoModeGenPreviews && demoMaskDatas.size() > 0) {
		if (demoCurrentMask >= 0 &&
			demoCurrentMask < demoMaskDatas.size()) {
			mask_data = demoMaskDatas[demoCurrentMask].get();
		}
	}

	// set up alphas
	bool introActive = false;
	bool outroActive = false;
	float maskAlpha = 1.0f;
	if (alertDoIntro && introData) {
		float t1 = introData->GetIntroDuration() -
			introData->GetIntroFadeTime();
		float t2 = introData->GetIntroDuration();
		if (alertElapsedTime < t1)
			maskAlpha = 0.0f;
		else if (alertElapsedTime < t2)
			maskAlpha = Utils::hermite((alertElapsedTime - t1) / (t2 - t1), 0.0f, 1.0f);
		if (alertElapsedTime <= introData->GetIntroDuration())
			introActive = true;
	}
	else {
		if (alertElapsedTime < MASK_FADE_TIME)
			maskAlpha = Utils::hermite(alertElapsedTime / MASK_FADE_TIME, 0.0f, 1.0f);
	}
	float outroDuration = MASK_FADE_TIME;
	if (alertDoOutro && outroData) {
		outroDuration = outroData->GetIntroDuration();
		float t1 = alertDuration - outroData->GetIntroDuration();
		float t2 = t1 + outroData->GetIntroFadeTime();
		if (alertElapsedTime > t2)
			maskAlpha = 0.0f;
		else if (alertElapsedTime > t1)
			maskAlpha = Utils::hermite((alertElapsedTime - t1) / (t2 - t1), 1.0f, 0.0f);
		if (alertElapsedTime < alertDuration && 
			alertElapsedTime >= (alertDuration - outroData->GetIntroDuration()))
			outroActive = true;
	}
	else {
		float t = alertDuration - MASK_FADE_TIME;
		if (alertElapsedTime > alertDuration)
			maskAlpha = 0.0f;
		else if (alertElapsedTime > t)
			maskAlpha = Utils::hermite((alertElapsedTime - t) / MASK_FADE_TIME, 1.0f, 0.0f);
	}
	if (drawMask)
		maskAlpha = 1.0f;
	if (mask_data) {
		mask_data->SetGlobalAlpha(maskAlpha);
	}

	// Draw always current frame to be up to date, even it's processing is delayd
	gs_texture_t* vidTex = sourceTexture;

	// some reasons triangulation should be destroyed
	if (!mask_data || faces.length == 0) {
		triangulation.DestroyBuffers();
	}

	// flags
	bool genThumbs = mask_data && demoModeGenPreviews && demoModeSavingFrames;

	// Draw the source video
	gs_enable_depth_test(false);
	gs_set_cull_mode(GS_NEITHER);
	while (gs_effect_loop(defaultEffect, "Draw")) {
		gs_effect_set_texture(gs_effect_get_param_by_name(defaultEffect,
			"image"), vidTex);
		gs_draw_sprite(vidTex, 0, baseWidth, baseHeight);
	}

	// Get current method to use for anti-aliasing
	if (antialiasing_method == NO_ANTI_ALIASING ||
		antialiasing_method == FXAA_ANTI_ALIASING)
		m_scale_rate = 1;
	else
		m_scale_rate = SSAA_UPSAMPLE_FACTOR;


	// render mask to texture
	gs_texture* mask_tex = nullptr;
	if (faces.length > 0) {
		// only render once per video tick
		if (videoTicked) {

			//init start pose for static masks
			for (int i = 0; i < faces.length; i++) {
				faces[i].InitStartPose();
			}

			// draw mask to texture
			gs_texrender_reset(drawTexRender);
			if (gs_texrender_begin(drawTexRender, baseWidth*m_scale_rate, baseHeight*m_scale_rate)) {

				// clear
				vec4 black, thumbbg;
				vec4_zero(&black);
				float vv = (float)0x9a / 255.0f;
				vec4_set(&thumbbg, vv, vv, vv, 1.0f);
				gs_clear(GS_CLEAR_COLOR | GS_CLEAR_DEPTH, &black, 1.0f, 0);

				if (mask_data) {

					// Check here for no morph
					if (!mask_data->GetMorph()) {
						triangulation.DestroyBuffers();
					}

					// Draw depth-only stuff
					for (int i = 0; i < faces.length; i++) {
						gs_matrix_push();
						setFaceTransform(faces[i].pose);
						drawMaskData(mask_data, true, false, false);
						drawMaskData(mask_data, true, true, false);
						setFaceTransform(faces[i].pose, true);
						drawMaskData(mask_data, true, false, true);
						drawMaskData(mask_data, true, true, true);
						gs_matrix_pop();
					}

					// if we are generating thumbs
					if (genThumbs) {
						// clear the color buffer (leaving depth info there)
						gs_clear(GS_CLEAR_COLOR, &thumbbg, 1.0f, 0);
					}
					else {
						// clear the color buffer (leaving depth info there)
						gs_clear(GS_CLEAR_COLOR, &black, 1.0f, 0);
					}

					// draw video to the mask texture?
					if (recordTriggered || genThumbs || mask_data->DrawVideoWithMask()) {
						// setup transform state
						gs_viewport_push();
						gs_projection_push();
						gs_matrix_push();
						gs_set_viewport(0, 0, baseWidth, baseHeight);
						gs_ortho(0, (float)baseWidth, 0, (float)baseHeight, -1, 1);
						gs_matrix_identity();

						// Draw the source video
						if (mask_data && (autoBGRemoval || cartoonMode || demoModeGenPreviews || recordTriggered)) {
							triangulation.autoBGRemoval = autoBGRemoval;
							triangulation.cartoonMode = cartoonMode;
							mask_data->RenderMorphVideo(vidTex, baseWidth, baseHeight, triangulation);
						}

						// restore transform state
						gs_matrix_pop();
						gs_viewport_pop();
						gs_projection_pop();
					}

					// Draw regular stuff
					for (int i = 0; i < faces.length; i++) {
						if (maskAlpha > 0.0f) {
							gs_matrix_push();
							setFaceTransform(faces[i].startPose);
							drawMaskData(mask_data, false, true, false);
							setFaceTransform(faces[i].startPose, true);
							drawMaskData(mask_data, false, true, true);
							setFaceTransform(faces[i].pose);
							drawMaskData(mask_data, false, false, false);
							setFaceTransform(faces[i].pose, true);
							drawMaskData(mask_data, false, false, true);
							gs_matrix_pop();
						}
					}

					if (introActive || outroActive)
						gs_clear(GS_CLEAR_DEPTH, &black, 1.0f, 0);

					for (int i = 0; i < faces.length; i++) {
						if (introActive) {
							gs_matrix_push();
							setFaceTransform(faces[i].pose, true);
							drawMaskData(introData.get(), false, false, true);
							gs_matrix_pop();
						}
						if (outroActive) {
							gs_matrix_push();
							setFaceTransform(faces[i].pose, true);
							drawMaskData(outroData.get(), false, false, true);
							gs_matrix_pop();
						}
					}
				}

				// draw face detection data
				if (drawFaces)
					smllRenderer->DrawFaces(faces);

				gs_texrender_end(drawTexRender);
			}
		}

		mask_tex = gs_texrender_get_texture(drawTexRender);

	}

	if (testMode) {
		if (faces.length > 0) {

			dlib::point pos = faces[0].GetPosition();
			smll::ThreeDPose pose = faces[0].pose;

			if (!testingStage) {
				testingStage = gs_stagesurface_create(baseWidth, baseHeight, GS_RGBA);
			}
			gs_stage_texture(testingStage, mask_tex);
			uint8_t *data; uint32_t linesize;
			if (gs_stagesurface_map(testingStage, &data, &linesize)) {

				uint8_t* pixel = data + (pos.y() * linesize) + (pos.x() * 4);
				uint8_t red = *pixel++;
				uint8_t green = *pixel++;
				uint8_t blue = *pixel++;
				uint8_t alpha = *pixel++;

				char buf[128];
				snprintf(buf, sizeof(buf), "detected pixel %d,%d,%d,%d",
					(int)red, (int)green, (int)blue, (int)alpha);
				smll::TestingPipe::singleton().SendString(buf);

				snprintf(buf, sizeof(buf), "Pose Translations %d,%d,%d",
					(int)pose.translation[0], (int)pose.translation[1], (int)pose.translation[2]);
				smll::TestingPipe::singleton().SendString(buf);

				snprintf(buf, sizeof(buf), "Mask %s", maskFilename.c_str());
				smll::TestingPipe::singleton().SendString(buf);

				gs_stagesurface_unmap(testingStage);
			}
		}
	}

	// SPRITE DRAWING - draw rendered stuff as sprites

	// set up for sprite rendering
	gs_set_cull_mode(GS_NEITHER);
	gs_enable_blending(true);
	gs_enable_depth_test(false);
	gs_enable_color(true, true, true, true);
	gs_blend_function(gs_blend_type::GS_BLEND_SRCALPHA,
		gs_blend_type::GS_BLEND_INVSRCALPHA);

	// Draw the source video:
	// - if we are not drawing the video with the mask, then we need
	//   to draw video now.
	if (!mask_data ||
		(!mask_data->DrawVideoWithMask() &&
			!genThumbs)) {

		// Draw the source video
		if (mask_data) {
			triangulation.autoBGRemoval = autoBGRemoval;
			triangulation.cartoonMode = cartoonMode;
			mask_data->RenderMorphVideo(vidTex, baseWidth, baseHeight, triangulation);
		}
		else {
			// Draw the source video
			while (gs_effect_loop(defaultEffect, "Draw")) {
				gs_effect_set_texture(gs_effect_get_param_by_name(defaultEffect,
					"image"), vidTex);
				gs_draw_sprite(vidTex, 0, baseWidth, baseHeight);
			}
		}
	}

	// TEST DRAW EFFECT
	if (custom_effect == nullptr) {
		char* f = obs_module_file("effects/aa.effect");
		char* errorMessage = nullptr;
		custom_effect = gs_effect_create_from_file(f, &errorMessage);
		if (custom_effect) {
			gs_effect_set_float(gs_effect_get_param_by_name(custom_effect, "inv_width"), 1.0f / (baseWidth*m_scale_rate));
			gs_effect_set_float(gs_effect_get_param_by_name(custom_effect, "inv_height"), 1.0f / (baseHeight*m_scale_rate));
		}
		if (f) {
			bfree(f);
		}
	}

	// Draw the rendered Mask
	if (mask_tex && custom_effect) {
		gs_effect_set_int(gs_effect_get_param_by_name(custom_effect, "antialiasing_method"), antialiasing_method);

		while (gs_effect_loop(custom_effect, "Draw")) {
			gs_effect_set_texture(gs_effect_get_param_by_name(custom_effect,
				"image"), mask_tex);
			gs_draw_sprite(mask_tex, 0, baseWidth, baseHeight);
		}
	}
	

	// draw face detection data
	if (drawFaces)
		smllRenderer->DrawFaces(faces);

	// draw crop rectangles
	drawCropRects(baseWidth, baseHeight);

	// demo mode render stuff
	demoModeRender(vidTex, mask_tex, mask_data);

	// restore rendering state
	gs_blend_state_pop();

	// since we are on the gpu right now anyway, here is 
	// a good spot to unload mask data if we need to.
	checkForMaskUnloading();

	videoTicked = false;
}

void Plugin::FaceMaskFilter::Instance::checkForMaskUnloading() {
	// Check for file/folder changes
	if (currentMaskFilename != maskFilename) {
		maskData = nullptr;
	}
	if (introFilename && currentIntroFilename != introFilename) {
		introData = nullptr;
	}
	if (outroFilename && currentOutroFilename != outroFilename) {
		outroData = nullptr;
	}

	if (currentMaskFolder != maskFolder) {
		maskData = nullptr;
		introData = nullptr;
		outroData = nullptr;
	}
}

void Plugin::FaceMaskFilter::Instance::demoModeRender(gs_texture* vidTex, gs_texture* maskTex, 
	Mask::MaskData* mask_data) {

	// generate previews?
	if (videoTicked && (recordTriggered || (demoModeGenPreviews && demoMaskDatas.size() > 0))) {

		// get frame color
		if (!testingStage) {
			testingStage = gs_stagesurface_create(baseWidth, baseHeight, GS_RGBA);
		}
		gs_stage_texture(testingStage, vidTex);
		uint8_t *data; uint32_t linesize;
		bool isRed = false;
		if (gs_stagesurface_map(testingStage, &data, &linesize)) {
			uint8_t red = *data++;
			uint8_t green = *data++;
			uint8_t blue = *data++;
			if (red > 252 && green < 3 && blue < 3) {
				isRed = true;
			}
			gs_stagesurface_unmap(testingStage);
		}

		if (demoModeSavingFrames) {
			// sometimes the red frame is 2 frames
			if (isRed && previewFrames.size() < 1) {
				mask_data->Rewind();
			}
			else if (isRed) {
				// done
				WritePreviewFrames();
				demoModeSavingFrames = false;
				//increase mask number, change mask
				if (!recordTriggered && demoModeGenPreviews && demoMaskDatas.size() > 0) {
					demoCurrentMask = (demoCurrentMask + 1) % demoMaskDatas.size();
				}
				recordTriggered = false;
				demoModeInDelay = false;
			}
			else {
				gs_texture* preview_tex = maskTex;
				if (faces.length == 0) {
					preview_tex = vidTex;
<<<<<<< HEAD
				} 
				PreviewFrame pf(preview_tex, baseWidth, baseHeight);

=======
				}
				PreviewFrame pf(preview_tex, baseWidth, baseHeight);
>>>>>>> 5e0db7d5
				previewFrames.emplace_back(pf);
			}
		}
		else if (isRed) {
			if (demoModeInDelay) {
				// ready to go
				mask_data->Rewind();
				demoModeSavingFrames = true;
				demoModeInDelay = false;
			}
		}
		else {
			//wait one cycle
			demoModeInDelay = true;
		}
	}
}

bool Plugin::FaceMaskFilter::Instance::SendSourceTextureToThread(gs_texture* sourceTexture) {

	// only if first render after video tick
	if (!videoTicked)
		return false;

	// timestamp for this frame
	TimeStamp sourceTimestamp = NEW_TIMESTAMP;
	bool frameSent = false;

	// if there's already an active frame, bail
	if (detection.frame.active)
		return false;

	// lock current frame
	{
		std::unique_lock<std::mutex> lock(detection.frame.mutex,
			std::try_to_lock);
		if (lock.owns_lock()) {
			frameSent = true;

			smll::OBSTexture& capture = detection.frame.capture;
			smll::ImageWrapper& detect = detection.frame.detect;

			detection.frame.active = true;
			detection.frame.timestamp = sourceTimestamp;

			// (re) allocate capture texture if necessary
			if (capture.width != baseWidth ||
				capture.height != baseHeight) {
				capture.width = baseWidth;
				capture.height = baseHeight;
				if (capture.texture)
					gs_texture_destroy(capture.texture);
				gs_color_format fmt = gs_texture_get_color_format(sourceTexture);
				capture.texture = gs_texture_create(baseWidth, baseHeight, fmt, 1, 0, 0);
			}

			// copy capture texture
			gs_copy_texture(capture.texture, sourceTexture);

			// detect texture dimensions
			smll::OBSTexture detectTex;
			detectTex.width = smll::Config::singleton().get_int(
				smll::CONFIG_INT_FACE_DETECT_WIDTH);
			detectTex.height = (int)((float)detectTex.width *
				(float)baseHeight / (float)baseWidth);

			// render the detect texture
			smllRenderer->SpriteTexRender(capture.texture,
				detectTexRender, detectTex.width, detectTex.height);
			detectTex.texture = gs_texrender_get_texture(detectTexRender);

			// stage and copy
			if (detectStage == nullptr ||
				(int)gs_stagesurface_get_width(detectStage) != detectTex.width ||
				(int)gs_stagesurface_get_height(detectStage) != detectTex.height) {
				if (detectStage)
					gs_stagesurface_destroy(detectStage);
				detectStage = gs_stagesurface_create(detectTex.width, detectTex.height,
					gs_texture_get_color_format(detectTex.texture));
			}
			gs_stage_texture(detectStage, detectTex.texture);
			{
				uint8_t *data; uint32_t linesize;
				if (gs_stagesurface_map(detectStage, &data, &linesize)) {
					// (re) allocate detect image buffer if necessary
					if (detect.w != detectTex.width ||
						detect.h != detectTex.height ||
						detect.stride != (int)linesize) {

						detect.w = detectTex.width;
						detect.h = detectTex.height;
						detect.stride = linesize;
						detect.type = smll::OBSRenderer::OBSToSMLL(gs_texture_get_color_format(detectTex.texture));
						detect.AlignedAlloc();
					}

					memcpy(detect.data, data, detect.getSize());
					gs_stagesurface_unmap(detectStage);
				}
			}

			// get the right mask data
			Mask::MaskData* mdat = maskData.get();
			if (demoModeGenPreviews && !demoModeInDelay) {
				if (demoCurrentMask >= 0 && demoCurrentMask < demoMaskDatas.size())
					mdat = demoMaskDatas[demoCurrentMask].get();
			}

			// ask mask for a morph resource
			Mask::Resource::Morph* morph = nullptr;
			if (mdat) {
				morph = mdat->GetMorph();
			}

			// (possibly) update morph buffer
			if (morph) {
				if (morph->GetMorphData().IsNewerThan(detection.frame.morphData) || demoModeGenPreviews) {
					detection.frame.morphData = morph->GetMorphData();
				}
			}
			else {
				// Make sure current is invalid
				detection.frame.morphData.Invalidate();
			}
		}
	}

	// Advance frame index if we copied a frame
	if (frameSent) {
		std::unique_lock<std::mutex> lock(detection.mutex);
	}

	return frameSent;
}

gs_texture* Plugin::FaceMaskFilter::Instance::RenderSourceTexture(gs_effect_t* effect) {

	// Render previous Filters to texture.
	gs_texrender_reset(sourceRenderTarget);
	if (gs_texrender_begin(sourceRenderTarget, baseWidth, baseHeight)) {
		if (obs_source_process_filter_begin(source, GS_RGBA,
			OBS_NO_DIRECT_RENDERING)) {
			gs_blend_state_push();
			gs_projection_push();

			gs_ortho(0, (float)baseWidth, 0, (float)baseHeight, -1, 1);
			gs_set_cull_mode(GS_NEITHER);
			gs_reset_blend_state();
			gs_blend_function(gs_blend_type::GS_BLEND_ONE, gs_blend_type::GS_BLEND_ZERO);
			gs_enable_depth_test(false);
			gs_enable_stencil_test(false);
			gs_enable_stencil_write(false);
			gs_enable_color(true, true, true, true);

			vec4 empty;
			vec4_zero(&empty);
			gs_clear(GS_CLEAR_COLOR, &empty, 0, 0);

			obs_source_process_filter_end(source,
				effect, baseWidth, baseHeight);

			gs_projection_pop();
			gs_blend_state_pop();
		}
		gs_texrender_end(sourceRenderTarget);
	}
	return gs_texrender_get_texture(sourceRenderTarget);
}

void Plugin::FaceMaskFilter::Instance::setupRenderingState() {

	// Set up sampler state
	// Note: We need to wrap for morphing
	gs_sampler_info sinfo;
	sinfo.address_u = GS_ADDRESS_WRAP;
	sinfo.address_v = GS_ADDRESS_WRAP;
	sinfo.address_w = GS_ADDRESS_CLAMP;
	sinfo.filter = GS_FILTER_LINEAR;
	sinfo.border_color = 0;
	sinfo.max_anisotropy = 0;
	gs_samplerstate_t* ss = gs_samplerstate_create(&sinfo);
	gs_load_samplerstate(ss, 0);
	gs_samplerstate_destroy(ss);

	// set up initial rendering state
	gs_enable_stencil_test(false);
	gs_enable_depth_test(false);
	gs_depth_function(GS_ALWAYS);
	gs_set_cull_mode(GS_NEITHER);
	gs_enable_color(true, true, true, true);
	gs_enable_blending(true);
	gs_blend_function(gs_blend_type::GS_BLEND_SRCALPHA,
		gs_blend_type::GS_BLEND_INVSRCALPHA);
}


void Plugin::FaceMaskFilter::Instance::setFaceTransform(const smll::ThreeDPose& pose,
	bool billboard) {

	gs_matrix_identity();
	gs_matrix_translate3f((float)pose.translation[0],
		(float)pose.translation[1], (float)-pose.translation[2]);
	if (!billboard) {
		gs_matrix_rotaa4f((float)pose.rotation[0], (float)pose.rotation[1],
			(float)-pose.rotation[2], (float)-pose.rotation[3]);
	}
}


void Plugin::FaceMaskFilter::Instance::drawMaskData(Mask::MaskData*	_maskData, 
	bool depthOnly, bool staticOnly, bool rotationDisable){

	gs_viewport_push();
	gs_projection_push();

	uint32_t w = baseWidth*m_scale_rate;
	uint32_t h = baseHeight*m_scale_rate;

	gs_set_viewport(0, 0, w, h);
	gs_enable_depth_test(true);
	gs_depth_function(GS_LESS);

	float aspect = (float)w / (float)h;
	gs_perspective(FOVA(aspect), aspect, NEAR_Z, FAR_Z);

	_maskData->Render(depthOnly, staticOnly, rotationDisable);

	gs_projection_pop();
	gs_viewport_pop();
}


int32_t Plugin::FaceMaskFilter::Instance::StaticThreadMain(Instance *ptr) {
	return ptr->LocalThreadMain();
}

int32_t Plugin::FaceMaskFilter::Instance::LocalThreadMain() {

	HANDLE hTask = NULL;
	DWORD taskIndex = 0;
	hTask = AvSetMmThreadCharacteristics(TEXT(MM_THREAD_TASK_NAME), &taskIndex);
	if (hTask == NULL) {
		blog(LOG_DEBUG, "[FaceMask] Failed to set MM thread characteristics");
	}

	// run until we're shut down
	TimeStamp lastTimestamp;
	while (true) {

		auto frameStart = std::chrono::system_clock::now();

		// get the frame index
		bool shutdown;
		{
			std::unique_lock<std::mutex> lock(detection.mutex);
			shutdown = detection.shutdown;
		}
		if (shutdown) break;
		if (!detection.frame.active) {
			std::this_thread::sleep_for(std::chrono::milliseconds(16));
			continue;
		}

		smll::DetectionResults detect_results;

		bool skipped = false;
		{
			std::unique_lock<std::mutex> lock(detection.frame.mutex);

			// check to see if we are detecting the same frame as last time
			if (lastTimestamp == detection.frame.timestamp) {
				// same frame, skip
				skipped = true;
			}
			else {
				// new frame - do the face detection
				smllFaceDetector->DetectFaces(detection.frame.detect, detection.frame.capture, detect_results);
				// Now do the landmark detection & pose estimation
				smllFaceDetector->DetectLandmarks(detection.frame.capture, detect_results);
				smllFaceDetector->DoPoseEstimation(detect_results);

				lastTimestamp = detection.frame.timestamp;
			}
		}

		if (skipped) {
			// sleep for 1ms and continue
			std::this_thread::sleep_for(std::chrono::milliseconds(1));
			continue;
		}

		// get the index into the faces buffer
		int face_idx;
		{
			std::unique_lock<std::mutex> lock(detection.mutex);
			face_idx = detection.facesIndex;
		}
		if (face_idx < 0)
			face_idx = 0;

		{
			std::unique_lock<std::mutex> facelock(detection.faces[face_idx].mutex);

			// pass on timestamp to results
			detection.faces[face_idx].timestamp = lastTimestamp;
			std::unique_lock<std::mutex> framelock(detection.frame.mutex);

			// Make the triangulation
			detection.faces[face_idx].triangulationResults.buildLines = drawMorphTris;
			smllFaceDetector->MakeTriangulation(detection.frame.morphData,
				detect_results, detection.faces[face_idx].triangulationResults);

			detection.frame.active = false;
	

			// Copy our detection results
			for (int i = 0; i < detect_results.length; i++) {
				detection.faces[face_idx].detectionResults[i] = detect_results[i];
			}
			detection.faces[face_idx].detectionResults.length = detect_results.length;
		}

		{
			std::unique_lock<std::mutex> lock(detection.mutex);

			// increment face buffer index
			detection.facesIndex = (face_idx + 1) % ThreadData::BUFFER_SIZE;
		}

		// don't go too fast and eat up all the cpu
		auto frameEnd = std::chrono::system_clock::now();
		auto elapsedMs =
			std::chrono::duration_cast<std::chrono::microseconds>
			(frameEnd - frameStart);
		long long speedLimit = smll::Config::singleton().get_int(
			smll::CONFIG_INT_SPEED_LIMIT) * 1000;
		long long sleepTime = max(speedLimit - elapsedMs.count(),
			(long long)0);
		if (sleepTime > 0)
			std::this_thread::sleep_for(std::chrono::microseconds(sleepTime));
	}

	if (hTask != NULL) {
		AvRevertMmThreadCharacteristics(hTask);
	}

	return 0;
}

int32_t Plugin::FaceMaskFilter::Instance::StaticMaskDataThreadMain(Instance *ptr) {
	return ptr->LocalMaskDataThreadMain();
}

int32_t Plugin::FaceMaskFilter::Instance::LocalMaskDataThreadMain() {

	SetThreadPriority(GetCurrentThread(), THREAD_PRIORITY_LOWEST);

	alertsLoaded = true;

	// Loading loop
	bool lastDemoMode = false; 
	while (true) {
		{
			std::unique_lock<std::mutex> lock(maskDataMutex, std::try_to_lock);
			if (lock.owns_lock()) {
				if (maskDataShutdown) {
					break;
				}
				// time to load mask?
				if ((maskData == nullptr) &&
					maskFilename.length() > 0) {
					// save current
					currentMaskFilename = maskFilename;
					currentMaskFolder = maskFolder;
					// mask filename
					std::string maskFn = currentMaskFolder + "\\" + currentMaskFilename;
					// load mask
					SetThreadPriority(GetCurrentThread(), THREAD_MODE_BACKGROUND_BEGIN);
					maskData = std::unique_ptr<Mask::MaskData>(LoadMask(maskFn));
					SetThreadPriority(GetCurrentThread(), THREAD_MODE_BACKGROUND_END);
				}

				// time to load intro?
				if ((introData == nullptr) &&
					introFilename && introFilename[0]) {
					// save current
					currentIntroFilename = introFilename;
					currentMaskFolder = maskFolder;
					// mask filename
					std::string maskFn = currentMaskFolder + "\\" + currentIntroFilename;
					// load mask
					SetThreadPriority(GetCurrentThread(), THREAD_MODE_BACKGROUND_BEGIN);
					introData = std::unique_ptr<Mask::MaskData>(LoadMask(maskFn));
					SetThreadPriority(GetCurrentThread(), THREAD_MODE_BACKGROUND_END);
				}

				// time to load outro?
				if ((outroData == nullptr) && 
					outroFilename && outroFilename[0]) {
					// save current
					currentOutroFilename = outroFilename;
					currentMaskFolder = maskFolder;
					// mask filename
					std::string maskFn = currentMaskFolder + "\\" + currentOutroFilename;
					// load mask
					SetThreadPriority(GetCurrentThread(), THREAD_MODE_BACKGROUND_BEGIN);
					outroData = std::unique_ptr<Mask::MaskData>(LoadMask(maskFn));
					SetThreadPriority(GetCurrentThread(), THREAD_MODE_BACKGROUND_END);
				}


				// demo mode
				if (demoModeGenPreviews && !lastDemoMode) {
					SetThreadPriority(GetCurrentThread(), THREAD_MODE_BACKGROUND_BEGIN);
					LoadDemo();
					SetThreadPriority(GetCurrentThread(), THREAD_MODE_BACKGROUND_END);
				}
				else if (!demoModeGenPreviews && lastDemoMode) {
					obs_enter_graphics();
					demoMaskDatas.clear();
					demoMaskFilenames.clear();
					obs_leave_graphics();
				}
				lastDemoMode = demoModeGenPreviews;
			}
		}
		std::this_thread::sleep_for(std::chrono::milliseconds(33));
	}


	return 0;
}


void Plugin::FaceMaskFilter::Instance::LoadDemo() {

	blog(LOG_DEBUG, "loading demo folder %s", demoModeFolder.c_str());

	std::vector<std::string> files = Utils::ListFolderRecursive(demoModeFolder, "*.json");

	obs_enter_graphics();
	demoMaskDatas.clear();
	demoMaskFilenames.clear();
	obs_leave_graphics();

	std::this_thread::sleep_for(std::chrono::milliseconds(1));

	for (int i = 0; i < files.size(); i++) {
		if (demoMaskDatas.size() == DEMO_MODE_MAX_MASKS)
			break;

		std::string fn = demoModeFolder + "\\" + files[i];
		bool addMask = true;
		if (demoModeGenPreviews) {
			std::string gifname = fn.substr(0, fn.length() - 4) + "gif";
			addMask = (::PathFileExists(Utils::ConvertStringToWstring(gifname).c_str()) != TRUE);

			// don't do thumbs on these folders
			if (fn.find("\\heads\\") != std::string::npos)
				addMask = false;
			if (fn.find("\\facemask-plugin\\") != std::string::npos)
				addMask = false;
			if (fn.find("\\Releases\\") != std::string::npos)
				addMask = false;
			if (fn.find("\\releases\\") != std::string::npos)
				addMask = false;
		}
		if (addMask) {
			demoMaskDatas.push_back(std::unique_ptr<Mask::MaskData>(LoadMask(fn)));
			demoMaskFilenames.push_back(fn);
			std::this_thread::sleep_for(std::chrono::microseconds(1));
		}
	}
	demoCurrentMask = 0;
	demoModeSavingFrames = false;
}


Mask::MaskData*
Plugin::FaceMaskFilter::Instance::LoadMask(std::string filename) {

	PLOG_INFO("Loading mask json '%s'...", filename.c_str());

	// new mask data
	Mask::MaskData* mdat = new Mask::MaskData();

	// load the json
	try {
		mdat->Load(filename);
		PLOG_INFO("Loading mask '%s' successful!", filename.c_str());
	}
	catch (...) {
		PLOG_ERROR("Failed to load mask %s.", filename.c_str());
	}

	return mdat;
}

void Plugin::FaceMaskFilter::Instance::drawCropRects(int width, int height) {
	if (drawFDRect) {
		dlib::rectangle r;
		int x = (int)((float)(width / 2) *
			smll::Config::singleton().get_double(
				smll::CONFIG_DOUBLE_FACE_DETECT_CROP_X)) + (width / 2);
		int y = (int)((float)(height / 2) *
			smll::Config::singleton().get_double(
				smll::CONFIG_DOUBLE_FACE_DETECT_CROP_Y)) + (height / 2);
		int w = (int)((float)width *
			smll::Config::singleton().get_double(
				smll::CONFIG_DOUBLE_FACE_DETECT_CROP_WIDTH));
		int h = (int)((float)height *
			smll::Config::singleton().get_double(
				smll::CONFIG_DOUBLE_FACE_DETECT_CROP_HEIGHT));

		// need to transform back to capture size
		x -= w / 2;
		y -= h / 2;

		r.set_top(y);
		r.set_bottom(y + h);
		r.set_left(x);
		r.set_right(x + w);
		smllRenderer->SetDrawColor(255, 0, 255);
		smllRenderer->DrawRect(r);
	}
}



void Plugin::FaceMaskFilter::Instance::updateFaces() {


	// get the faces index from the other thread
	int fidx = -1;
	{
		std::unique_lock<std::mutex> lock(detection.mutex, std::try_to_lock);
		if (lock.owns_lock()) {
			fidx = detection.facesIndex;
		}
	}

	// other thread ready?
	if (fidx >= 0) {
		// read index is right behind the write index
		fidx = (fidx + ThreadData::BUFFER_SIZE - 1) % ThreadData::BUFFER_SIZE;

		std::unique_lock<std::mutex> lock(detection.faces[fidx].mutex, std::try_to_lock);
		if (lock.owns_lock()) {

			// new detected faces
			smll::DetectionResults& newFaces = detection.faces[fidx].detectionResults;

			// TEST MODE ONLY : output for testing
			if (testMode) {
				char b[128];
				snprintf(b, sizeof(b), "%d faces detected", newFaces.length);
				smll::TestingPipe::singleton().SendString(b);
				for (int i = 0; i < newFaces.length; i++) {

					dlib::point pos = newFaces[i].GetPosition();
					snprintf(b, sizeof(b), "face detected at %ld,%ld", pos.x(), pos.y());
					smll::TestingPipe::singleton().SendString(b);
				}
			}

			// new triangulation
			triangulation.TakeBuffersFrom(detection.faces[fidx].triangulationResults);
			if (!drawMorphTris) {
				triangulation.DestroyLineBuffer();
			}

			// new timestamp
			timestamp = NEW_TIMESTAMP;

			// update our results
			faces.CorrelateAndUpdateFrom(newFaces);
		}
	}
}

static std::string getTextTimestamp() {
	time_t rawtime;
	struct tm * timeinfo;
	char buffer[80];

	time(&rawtime);
	timeinfo = localtime(&rawtime);

	strftime(buffer, sizeof(buffer), "%d-%m-%Y %H-%M-%S", timeinfo);
	return std::string(buffer);
}

void Plugin::FaceMaskFilter::Instance::WritePreviewFrames() {

	if (!recordTriggered && demoMaskFilenames.size() == 0)
		return;

	obs_enter_graphics();
	std::string outFolder;
	// if the gif already exists, clean up and bail
	if (recordTriggered) {
		outFolder = demoModeFolder;
	}
	else {
		std::string gifname = demoMaskFilenames[demoCurrentMask].substr(0, demoMaskFilenames[demoCurrentMask].length() - 4) + "gif";
		if (::PathFileExists(Utils::ConvertStringToWstring(gifname).c_str()) == TRUE) {
			for (int i = 0; i < previewFrames.size(); i++) {
				const PreviewFrame& frame = previewFrames[i];
				gs_texture_destroy(frame.vidtex);
			}
			previewFrames.clear();
			obs_leave_graphics();
			return;
		}

		// create output folder
		outFolder = demoMaskFilenames[demoCurrentMask] + ".render";
	}
	::CreateDirectory(Utils::ConvertStringToWstring(outFolder).c_str(), NULL);
	if (recordTriggered) {
		::CreateDirectory(Utils::ConvertStringToWstring(outFolder + "/temp/").c_str(), NULL);
	}
	// write out frames
	for (int i = 0; i < previewFrames.size(); i++) {
		const PreviewFrame& frame = previewFrames[i];

		// skip first frame for more seamless loop
		size_t last = previewFrames.size() - 2;
		if (i > 0 && i <= last) {
			if (!testingStage) {
				testingStage = gs_stagesurface_create(baseWidth, baseHeight, GS_RGBA);
			}

			// get vid tex
			gs_stage_texture(testingStage, frame.vidtex);
			uint8_t *data; uint32_t linesize;
			cv::Mat cvm;
			if (gs_stagesurface_map(testingStage, &data, &linesize)) {
				cvm = cv::Mat(baseHeight, baseWidth, CV_8UC4, data, linesize);
				gs_stagesurface_unmap(testingStage);
			}
			// convert rgba -> bgra
			uint8_t* vpixel = cvm.data;
			for (int w = 0; w < baseWidth; w++)
				for (int h = 0; h < baseHeight; h++) {
					uint8_t red = vpixel[0];
					uint8_t blue = vpixel[2];
					vpixel[0] = blue;
					vpixel[2] = red;
					vpixel += 4;
				}

			// crop

			int offset = (baseWidth - baseHeight) * 2;
			cv::Mat cropf;
			if (recordTriggered) {
				cropf = cvm.clone();
			} else {
				cropf = cvm(cv::Rect(offset, 0, baseHeight, baseHeight));
			}

			char temp[256];
			snprintf(temp, sizeof(temp), "frame%04d.png", i);
			std::string outFile;
			if (recordTriggered) {
				outFile= outFolder + "/temp/" + temp;
			}
			else {
				outFile = outFolder + "/" + temp; 
			}
			cv::imwrite(outFile.c_str(), cropf);

			// write out last frame again for thumbnail
			if (!recordTriggered && i == last) {
				outFile = outFolder + "/last_frame.png";
				cv::imwrite(outFile.c_str(), cropf);
			}
		}

		// kill frame data
		gs_texture_destroy(frame.vidtex);
	}

	previewFrames.clear();

	obs_leave_graphics();
	const char* batName;
	if (recordTriggered) {
		batName = "videomaker.bat";
	} else {
		batName = "gifmaker.bat";
	}
	char* bat = obs_module_file(batName);
	std::string cmd = bat;
	cmd = "\"\"" + cmd + "\"";
	Utils::find_and_replace(cmd, "/", "\\");
	cmd += " \"";
	cmd += outFolder;
	cmd += "\"";
	if (recordTriggered) {
		cmd += " \"";
		cmd += getTextTimestamp()+".mp4";
		cmd += "\"";
	}
	cmd += "\"";
	::system(cmd.c_str());
	bfree(bat);
}

Plugin::FaceMaskFilter::Instance::PreviewFrame::PreviewFrame(gs_texture_t* v, 
	int w, int h) {
	obs_enter_graphics();
	gs_color_format fmt = gs_texture_get_color_format(v);
	vidtex = gs_texture_create(w, h, fmt, 1, 0, 0);
	gs_copy_texture(vidtex, v);
	obs_leave_graphics();
}

Plugin::FaceMaskFilter::Instance::PreviewFrame::PreviewFrame(const PreviewFrame& other) {
	*this = other;
}

Plugin::FaceMaskFilter::Instance::PreviewFrame& 
Plugin::FaceMaskFilter::Instance::PreviewFrame::operator=(const PreviewFrame& other) {
	vidtex = other.vidtex;
	return *this;
}

Plugin::FaceMaskFilter::Instance::PreviewFrame::~PreviewFrame() {
}
<|MERGE_RESOLUTION|>--- conflicted
+++ resolved
@@ -1172,14 +1172,8 @@
 				gs_texture* preview_tex = maskTex;
 				if (faces.length == 0) {
 					preview_tex = vidTex;
-<<<<<<< HEAD
 				} 
 				PreviewFrame pf(preview_tex, baseWidth, baseHeight);
-
-=======
-				}
-				PreviewFrame pf(preview_tex, baseWidth, baseHeight);
->>>>>>> 5e0db7d5
 				previewFrames.emplace_back(pf);
 			}
 		}
