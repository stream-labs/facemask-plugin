/*
* Face Masks for SlOBS
*
* Copyright (C) 2017 General Workings Inc
*
* This program is free software; you can redistribute it and/or modify
* it under the terms of the GNU General Public License as published by
* the Free Software Foundation; either version 2 of the License, or
* (at your option) any later version.
*
* This program is distributed in the hope that it will be useful,
* but WITHOUT ANY WARRANTY; without even the implied warranty of
* MERCHANTABILITY or FITNESS FOR A PARTICULAR PURPOSE.  See the
* GNU General Public License for more details.
*
* You should have received a copy of the GNU General Public License
* along with this program; if not, write to the Free Software
* Foundation, Inc., 51 Franklin Street, Fifth Floor, Boston, MA  02110-1301, USA
*/
#pragma once
#include <Windows.h>
#include <string>
#include <fstream>
#include <vector>
#include "base64.h"

// ALIGN_xx : macros to align a memory address
#define ALIGN_2(XXX) ((intptr_t(XXX) & 0x1)  ? ((intptr_t(XXX) + 0x2) & ~0x1)  : intptr_t(XXX))
#define ALIGN_4(XXX) ((intptr_t(XXX) & 0x3)  ? ((intptr_t(XXX) + 0x4) & ~0x3)  : intptr_t(XXX))
#define ALIGN_8(XXX) ((intptr_t(XXX) & 0x7)  ? ((intptr_t(XXX) + 0x8) & ~0x7)  : intptr_t(XXX))
#define ALIGN_16(XXX) ((intptr_t(XXX) & 0xF)  ? ((intptr_t(XXX) + 0x10) & ~0xF)  : intptr_t(XXX))
#define ALIGN_32(XXX) ((intptr_t(XXX) & 0x1F) ? ((intptr_t(XXX) + 0x20) & ~0x1F) : intptr_t(XXX))


#define MAKE32COLOR(r,g,b,a) \
((((uint32_t)(a) << 24) & 0xFF000000) |\
 (((uint32_t)(b) << 16) & 0x00FF0000) |\
 (((uint32_t)(g) << 8)  & 0x0000FF00) |\
 (((uint32_t)(r) << 0)  & 0x000000FF))


namespace Utils {

	extern const char* GetTempPath();
	extern const char* GetTempFileName();
	extern const char* Base64ToTempFile(std::string base64String);
	extern std::vector<std::string> split(const std::string &s, char delim);
	extern std::string dirname(const std::string &p);
	extern int count_spaces(const std::string& s);
	extern void find_and_replace(std::string& source, std::string const& find, std::string const& replace);

	extern void DeleteTempFile(std::string filename);
	extern std::vector<std::string> ListFolderRecursive(std::string path, std::string glob);

	//wstring functions
	extern void DeleteTempFile(std::wstring filename);
	extern std::vector<std::wstring> ListFolder(std::wstring path, std::wstring glob = L"*");
	extern std::vector<std::wstring> ListFolderRecursive(std::wstring path, std::wstring glob = L"*");

	extern float hermite(float t, float p1, float p2, float t1 = 0.0f, float t2 = 0.0f);
	extern void fastMemcpy(void *pvDest, void *pvSrc, size_t nBytes);
<<<<<<< HEAD
	extern std::wstring ConvertStringToWstring(const std::string &str);
	extern std::string ConvertWstringToString(const std::wstring& s);
=======
	extern int count_spaces(const std::string& s);
	extern std::wstring ConvertStringToWstring(const std::string &str);
>>>>>>> f48e87a9
}<|MERGE_RESOLUTION|>--- conflicted
+++ resolved
@@ -59,11 +59,7 @@
 
 	extern float hermite(float t, float p1, float p2, float t1 = 0.0f, float t2 = 0.0f);
 	extern void fastMemcpy(void *pvDest, void *pvSrc, size_t nBytes);
-<<<<<<< HEAD
+
 	extern std::wstring ConvertStringToWstring(const std::string &str);
 	extern std::string ConvertWstringToString(const std::wstring& s);
-=======
-	extern int count_spaces(const std::string& s);
-	extern std::wstring ConvertStringToWstring(const std::string &str);
->>>>>>> f48e87a9
 }