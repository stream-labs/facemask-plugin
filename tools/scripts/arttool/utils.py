--- conflicted
+++ resolved
@@ -22,14 +22,7 @@
 # ==============================================================================
 import sys, subprocess, os, json, uuid, boto3
 from copy import deepcopy
-<<<<<<< HEAD
-<<<<<<< HEAD
 from .additions import perform_addition
-=======
->>>>>>> master
-=======
-from .additions import perform_addition
->>>>>>> 9e2b2cb8
 
 def fixpath(p):
     p = p.replace("\\", "/")
@@ -79,13 +72,8 @@
     elif filename.endswith(".json"):
         cunt_type = "application/json"
     s3.Bucket(S3_BUCKET).put_object(Key=key, Body=f, ACL='public-read', ContentType=cunt_type)
-<<<<<<< HEAD
-
-
-=======
-
-
->>>>>>> master
+
+
 
 # ==============================================================================
 # SYSTEM STUFF
@@ -242,10 +230,6 @@
     for line in execute(cmd):
         yield line[:-1]
     print(" ")
-<<<<<<< HEAD
-
-=======
->>>>>>> master
 
 
 def mmGetCreateKeys(metadata):
@@ -457,40 +441,16 @@
     # check for errors
     for field, value in metadata.items():
         if type(value) is str and critical(field) and len(value) == 0:
-<<<<<<< HEAD
-            print(metadata["fbx"], " missing ", field)
-            return CHECKMETA_ERROR, masktype
-        elif type(value) is str and desired(field) and len(value) == 0:
-            print(metadata["fbx"], " missing ", field)
-=======
             #print(metadata["fbx"], " missing ", field)
             return CHECKMETA_ERROR, masktype
         elif type(value) is str and desired(field) and len(value) == 0:
             #print(metadata["fbx"], " missing ", field)
->>>>>>> 9e2b2cb8
             return CHECKMETA_WARNING, masktype
 
     # check for icons
     fbxfile = metadata["fbx"]
     pf = os.path.abspath(fbxfile.lower().replace(".fbx", ".gif").replace(".json", ".gif"))
     if not os.path.exists(pf):
-<<<<<<< HEAD
-<<<<<<< HEAD
-        print(fbxfile, " missing ", pf)
-        return CHECKMETA_WARNING, masktype
-    pf = os.path.abspath(fbxfile.lower().replace(".fbx", ".png").replace(".json", ".gif"))
-    if not os.path.exists(pf):
-        print(fbxfile, " missing ", pf)
-=======
-        return CHECKMETA_WARNING, masktype
-    pf = os.path.abspath(fbxfile.lower().replace(".fbx", ".png").replace(".json", ".gif"))
-    if not os.path.exists(pf):
->>>>>>> master
-        return CHECKMETA_WARNING, masktype
-    pf = os.path.abspath(fbxfile.lower().replace(".fbx", ".mp4").replace(".json", ".gif"))
-    if not os.path.exists(pf):
-        print(fbxfile, " missing ", pf)
-=======
         #print(fbxfile, " missing ", pf)
         return CHECKMETA_WARNING, masktype
     pf = os.path.abspath(fbxfile.lower().replace(".fbx", ".png").replace(".json", ".gif"))
@@ -500,7 +460,6 @@
     pf = os.path.abspath(fbxfile.lower().replace(".fbx", ".mp4").replace(".json", ".gif"))
     if not os.path.exists(pf):
         #print(fbxfile, " missing ", pf)
->>>>>>> 9e2b2cb8
         return CHECKMETA_WARNING, masktype
 
     if "release_with_plugin" in metadata and metadata["release_with_plugin"]:
@@ -556,7 +515,6 @@
 
     return metadata
 
-<<<<<<< HEAD
 
 
 # Combine author & tags for a combo
@@ -755,206 +713,6 @@
 
     return deps,missing
 
-=======
->>>>>>> master
-
-
-# Combine author & tags for a combo
-def getCombinedComboMeta(metadata):
-    author = list()
-    tags = list()
-    if metadata["fbx"].lower().endswith(".json"):
-        for f in metadata["additions"]:
-            if len(f) > 0:
-                md = loadMetadataFile(f)
-                tt = md["tags"].split(",")
-                for ttt in tt:
-                    ttt = ttt.strip()
-                    if ttt not in tags:
-                        tags.append(ttt)
-                tt = md["author"].split(",")
-                for ttt in tt:
-                    ttt = ttt.strip()
-                    if ttt not in author:
-                        author.append(ttt)
-    d = dict()
-    d["tags"] = ",".join(tags)
-    if len(author) > 1:
-        d["author"] = ",".join(author)
-    elif len(author) == 1:
-        d["author"] = author[0]
-    else:
-        d["author"] = "Streamlabs"
-    return d
-
-# ==============================================================================
-# DEPENDENCIES
-# ==============================================================================
-
-def doesFileNeedRebuilding(filename, metadata=None):
-    if metadata is None:
-        metadata = loadMetadataFile(filename)
-    metafile = getMetaFileName(filename)
-    if filename.lower().endswith(".fbx"):
-        jsonfile = filename.lower().replace(".fbx",".json")
-        fbxmodtime = os.path.getmtime(filename)
-        # missing json
-        if not os.path.exists(jsonfile):
-            return True
-        jsonmodtime = os.path.getmtime(jsonfile)
-        # fbx modtime
-        if fbxmodtime > jsonmodtime:
-            return True
-        # missing meta
-        if not os.path.exists(metafile):
-            return True
-        # meta modtime
-        if os.path.getmtime(metafile) > jsonmodtime:
-            return True
-        # dependencies
-        for dep in metadata["dependencies"]:
-            f = os.path.abspath(dep["file"])
-            if os.path.exists(f):
-                if os.path.getmtime(f) > jsonmodtime:
-                    return True
-            else:
-                return True
-
-    else: # .json (combo)
-        # missing json
-        if not os.path.exists(filename):
-            return True
-        jsonmodtime = os.path.getmtime(filename)
-        # meta modtime
-        if os.path.getmtime(metafile) > jsonmodtime:
-            return True
-        # dependencies
-        for dep in metadata["dependencies"]:
-            f = os.path.abspath(dep["file"])
-            if os.path.exists(f):
-                if os.path.getmtime(f) > jsonmodtime:
-                    return True
-            else:
-                return True
-
-    return False
-
-
-def getComboDependencies(metadata):
-    # save mod times of dependent jsons
-    combodeps = list()
-    missing = list()
-    for fbxfile in metadata["additions"]:
-        if len(fbxfile) > 0:
-            f = fbxfile.lower().replace(".fbx", ".json")
-            if os.path.exists(os.path.abspath(f)):
-                combodeps.append({"file": f, "modtime": os.path.getmtime(f)})
-            else:
-                combodeps.append({"file": f, "modtime": 0})
-                missing.append(f)
-    return combodeps,missing
-
-def getMaskDependencies(metadata):
-    fbxfile = metadata["fbx"]
-
-    # save mod times of dependent pngs
-    deps = mmDepends(fbxfile)
-    dirname = os.path.dirname(fbxfile)
-    metadeps = list()
-    missing = list()
-    for d in deps:
-        f = collapse_path(os.path.join(dirname, d))
-        if os.path.exists(os.path.abspath(f)):
-            metadeps.append({"file": f, "modtime": os.path.getmtime(f)})
-        else:
-            ff = os.path.join(os.path.dirname(fbxfile), os.path.basename(f)).replace("\\", "/")
-            if os.path.exists(ff):
-                metadeps.append({"file": ff, "modtime": os.path.getmtime(ff)})
-            else:
-                metadeps.append({"file": f, "modtime": 0})
-                missing.append(f)
-    return metadeps,missing
-
-def getDependencies(metadata):
-    if metadata["fbx"].lower().endswith(".fbx"):
-        return getMaskDependencies(metadata)
-    else:
-        return getComboDependencies(metadata)
-
-
-# ==============================================================================
-# BUILD
-# ==============================================================================
-
-
-def buildCombo(combofile, outputWindow, metadata=None):
-
-    if metadata is None:
-        metadata = loadMetadataFile(combofile)
-
-    # save dependencies
-    deps, missing = getDependencies(metadata)
-    metadata["dependencies"] = deps
-    metafile = getMetaFileName(combofile)
-    writeMetaData(metafile, metadata, True)
-
-    # run maskmaker merge, add json to svn
-    for line in mmMerge(combofile, metadata):
-        outputWindow.append(line)
-    svnAddFile(combofile)
-
-    return deps,missing
-
-
-def buildMask(fbxfile, outputWindow, metadata=None):
-
-    if metadata is None:
-        metadata = loadMetadataFile(fbxfile)
-
-    # save dependencies
-    deps, missing = getDependencies(metadata)
-    metadata["dependencies"] = deps
-    metafile = getMetaFileName(fbxfile)
-    writeMetaData(metafile, metadata, True)
-
-    # import fbx to json
-    for line in mmImport(fbxfile, metadata):
-        outputWindow.append(line)
-
-    # add json to svn
-    jsonfile = jsonFromFbx(fbxfile)
-    svnAddFile(jsonfile)
-
-    # add depth head
-    if metadata["depth_head"]:
-        # material
-        kvp = {"type": "material",
-               "name": "depth_head_mat",
-               "effect": "effectDefault",
-               "depth-only": True}
-        for line in maskmaker("addres", kvp, [jsonfile]):
-            outputWindow.append(line)
-        # model
-        kvp = {"type": "model",
-               "name": "depth_head_mdl",
-               "mesh": "meshHead",
-               "material": "depth_head_mat"}
-        for line in maskmaker("addres", kvp, [jsonfile]):
-            outputWindow.append(line)
-        # part
-        kvp = {"type": "model",
-               "name": "depth_head",
-               "resource": "depth_head_mdl"}
-        for line in maskmaker("addpart", kvp, [jsonfile]):
-            outputWindow.append(line)
-
-    # additions
-    if "additions" in metadata:
-        for addn in metadata["additions"]:
-            perform_addition(addn, jsonfile, outputWindow)
-
-    return deps,missing
-
 
 
 # ==============================================================================
