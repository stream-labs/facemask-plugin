--- conflicted
+++ resolved
@@ -31,19 +31,13 @@
 from PyQt5.QtGui import QIcon, QBrush, QColor, QFont, QPixmap, QMovie
 from PyQt5.QtCore import QDateTime, Qt
 
-<<<<<<< HEAD
-=======
 """
->>>>>>> 9e2b2cb8
 from PIL import Image as PILImage
 
 from openpyxl import Workbook
 from openpyxl.drawing.image import Image
 from openpyxl.styles import Alignment, Font
-<<<<<<< HEAD
-=======
 """
->>>>>>> 9e2b2cb8
 
 from .utils import *
 from .releases import *
@@ -100,11 +94,6 @@
 DROP_DOWNS = {"texture_max": TEXTURE_SIZES,
               "category": CATEGORIES,
               "tier" : TIERS}
-<<<<<<< HEAD
-
-RELEASE_FIELDS = ["name", "uuid", "description", "author", "tags", "category", "tier", "is_vip", "is_intro"]
-=======
->>>>>>> 9e2b2cb8
 
 RELEASE_FIELDS = ["name", "uuid", "description", "author", "tags", "category", "tier", "is_vip", "is_intro"]
 
@@ -442,7 +431,6 @@
             mdc, mt = checkMetaDataFile(self.fbxfiles[idx])
             nb = doesFileNeedRebuilding(self.fbxfiles[idx])
             self.setFbxColorIconInternal(mdc, mt, nb, self.fbxlistRevMap[idx])
-<<<<<<< HEAD
 
     def setComboColorIconInternal(self, mdc, mt, nb, idx):
         self.combolist.item(idx).setFont(QFont("Arial", 12, QFont.Bold))
@@ -466,31 +454,6 @@
         nb = doesFileNeedRebuilding(self.combofiles[idx])
         self.setComboColorIconInternal(mdc, mt, nb, idx)
 
-=======
-
-    def setComboColorIconInternal(self, mdc, mt, nb, idx):
-        self.combolist.item(idx).setFont(QFont("Arial", 12, QFont.Bold))
-        if mdc == CHECKMETA_GOOD:
-            self.combolist.item(idx).setForeground(QBrush(QColor("#32CD32")))
-        elif mdc == CHECKMETA_ERROR:
-            self.combolist.item(idx).setForeground(QBrush(QColor("#FF0000")))
-        elif mdc == CHECKMETA_WARNING:
-            self.combolist.item(idx).setForeground(QBrush(QColor("#FF7F50")))
-        elif mdc == CHECKMETA_NORELEASE:
-            self.combolist.item(idx).setForeground(QBrush(QColor("#000000")))
-        elif mdc == CHECKMETA_WITHPLUGIN:
-            self.combolist.item(idx).setForeground(QBrush(QColor("#5070FF")))
-        if nb:
-            self.combolist.item(idx).setIcon(QIcon("arttool/comboicon_build.png"))
-        else:
-            self.combolist.item(idx).setIcon(QIcon("arttool/comboicon.png"))
-
-    def setComboColorIcon(self, idx):
-        mdc, mt = checkMetaDataFile(self.combofiles[idx])
-        nb = doesFileNeedRebuilding(self.combofiles[idx])
-        self.setComboColorIconInternal(mdc, mt, nb, idx)
-
->>>>>>> 9e2b2cb8
 
     def updateListColorIcon(self):
         mdc, mt = checkMetaData(self.metadata)
@@ -715,10 +678,6 @@
 
     # Main buttons
     def onMainButton(self, button):
-<<<<<<< HEAD
-<<<<<<< HEAD
-=======
->>>>>>> 9e2b2cb8
         if button == "S3 Upload":
             self.uploadToS3()
         elif button == "Refresh":
@@ -732,15 +691,6 @@
             self.onWriteMetadataExcel()
         elif button == "Release Masks":
             self.doReleaseMasks()
-<<<<<<< HEAD
-=======
-        # ["Refresh", "Autobuild", "Rebuild All", "Make Release", "SVN Update", "SVN Commit"]
-        if button == "Make Release":
-            self.makeRelease()
-
->>>>>>> master
-=======
->>>>>>> 9e2b2cb8
 
     # TODO : hook up to a button
     def onMakeThumbsMovie(self):
@@ -861,10 +811,6 @@
         else:
             self.paneWidgets[field].setStyleSheet("border: 0px;")
         self.updateListColorIcon()
-<<<<<<< HEAD
-
-=======
->>>>>>> 9e2b2cb8
 
 
     # checkbox changed
@@ -874,10 +820,6 @@
         else:
             self.metadata[field] = True
         self.updateListColorIcon()
-<<<<<<< HEAD
-
-=======
->>>>>>> 9e2b2cb8
 
 
     # texsize changed
@@ -925,19 +867,6 @@
     def onBuild(self):
 
         QApplication.setOverrideCursor(Qt.WaitCursor)
-<<<<<<< HEAD
-
-        if self.currentCombo >= 0:
-<<<<<<< HEAD
-            # build combo
-            combofile = self.combofiles[self.currentCombo]
-            buildCombo(combofile, self.outputWindow, self.metadata)
-            filetype = "Combo Json"
-=======
-
-            QApplication.setOverrideCursor(Qt.WaitCursor)
-=======
->>>>>>> 9e2b2cb8
 
         if self.currentCombo >= 0:
             # build combo
@@ -945,14 +874,6 @@
             buildCombo(combofile, self.outputWindow, self.metadata)
             filetype = "Combo Json"
 
-<<<<<<< HEAD
-            QApplication.restoreOverrideCursor()
-
-            return
->>>>>>> master
-
-=======
->>>>>>> 9e2b2cb8
         else:
             # build mask
             fbxfile = self.fbxfiles[self.currentFbx]
@@ -978,16 +899,8 @@
 
         QApplication.restoreOverrideCursor()
 
-<<<<<<< HEAD
-<<<<<<< HEAD
         self.updateListColorIcon()
 
-=======
->>>>>>> master
-=======
-        self.updateListColorIcon()
-
->>>>>>> 9e2b2cb8
 
     def onAddAddition(self):
         self.ignoreSVN += 1
@@ -1094,10 +1007,6 @@
                 self.dialogUp = False
 
 
-<<<<<<< HEAD
-<<<<<<< HEAD
-=======
->>>>>>> 9e2b2cb8
     def doSVNUpdate(self):
         QApplication.setOverrideCursor(Qt.WaitCursor)
         arttoolUpdated = svnUpdate(self.outputWindow)
@@ -1115,11 +1024,6 @@
             self.cancelledSVN = True
             msg.exec_()
 
-<<<<<<< HEAD
-=======
->>>>>>> master
-=======
->>>>>>> 9e2b2cb8
     def onSyncOk(self, i):
         if i.text() == "OK":
             self.doSVNUpdate()
@@ -1213,8 +1117,6 @@
             # dont check anymore
             self.cancelledSVN = True
 
-<<<<<<< HEAD
-<<<<<<< HEAD
     def doReleaseMasks(self):
         print("todo release masks")
 
@@ -1236,33 +1138,6 @@
     def onUploadToS3Confirm(self, item):
 
         do_upload = item.text() == "OK"
-=======
-
-    def makeRelease(self):
->>>>>>> master
-=======
-    def doReleaseMasks(self):
-        print("todo release masks")
-
-    def uploadToS3(self):
-
-        # what now
-        msg = QMessageBox()
-        msg.setIcon(QMessageBox.Warning)
-        msg.setText("Upload to S3, or just build index?")
-        msg.setWindowTitle("Upload to S3")
-        msg.setStandardButtons(QMessageBox.Ok|QMessageBox.Cancel)
-        msg.buttonClicked.connect(lambda i: self.onUploadToS3Confirm(i))
-        self.ignoreSVN += 1
-        self.dialogUp = True
-        msg.exec_()
-        self.dialogUp = False
-
-
-    def onUploadToS3Confirm(self, item):
-
-        do_upload = item.text() == "OK"
->>>>>>> 9e2b2cb8
 
         metalist = list()
         jsonlist = list()
@@ -1273,16 +1148,8 @@
                 d = dict()
                 for k in RELEASE_FIELDS:
                     d[k] = metadata[k]
-<<<<<<< HEAD
-<<<<<<< HEAD
                     if type(d[k]) is str:
                         d[k] = d[k].replace("\n", "").replace("\r", "")
-=======
->>>>>>> master
-=======
-                    if type(d[k]) is str:
-                        d[k] = d[k].replace("\n", "").replace("\r", "")
->>>>>>> 9e2b2cb8
                 metalist.append(d)
                 jsonlist.append(jsonFromFbx(fbxfile))
 
@@ -1295,26 +1162,15 @@
                     d[k] = metadata[k]
                     if type(d[k]) is str:
                         d[k] = d[k].replace("\n", "").replace("\r", "")
-<<<<<<< HEAD
-<<<<<<< HEAD
                 md = getCombinedComboMeta(metadata)
                 d["tags"] = md["tags"]
                 d["author"] = md["author"]
-=======
->>>>>>> master
-=======
-                md = getCombinedComboMeta(metadata)
-                d["tags"] = md["tags"]
-                d["author"] = md["author"]
->>>>>>> 9e2b2cb8
 
                 metalist.append(d)
                 jsonlist.append(combofile)
 
         for i in range(0,len(metalist)):
             metalist[i]["category"] = metalist[i]["category"].lower()
-<<<<<<< HEAD
-<<<<<<< HEAD
             metalist[i]["tags"] = metalist[i]["tags"].lower().replace(", ",",")
             metalist[i]["modtime"] = int(os.path.getmtime(jsonlist[i]))
             metalist[i]["author"] = metalist[i]["author"].replace(", ",",")
@@ -1336,65 +1192,20 @@
                 s3_upload(jsonlist[i].replace(".json",".gif"), uuid + ".gif")
                 print("  mp4...")
                 s3_upload(jsonlist[i].replace(".json",".mp4"), uuid + ".mp4")
-=======
-            metalist[i]["tags"] = metalist[i]["tags"].lower().replace(" ","")
-=======
-            metalist[i]["tags"] = metalist[i]["tags"].lower().replace(", ",",")
->>>>>>> 9e2b2cb8
-            metalist[i]["modtime"] = int(os.path.getmtime(jsonlist[i]))
-            metalist[i]["author"] = metalist[i]["author"].replace(", ",",")
-
-            if metalist[i]["tags"].endswith(" "):
-                metalist[i]["tags"] = metalist[i]["tags"][:-1]
-            metalist[i]["name"] = metalist[i]["name"].strip()
-            metalist[i]["author"] = metalist[i]["author"].strip()
-
-            if do_upload:
-                print("Uploading",jsonlist[i])
-
-<<<<<<< HEAD
-            uuid = metalist[i]["uuid"]
-            print("  json...")
-            s3_upload(jsonlist[i], uuid + ".json")
-            print("  png...")
-            s3_upload(jsonlist[i].replace(".json",".png"), uuid + ".png")
-            print("  gif...")
-            s3_upload(jsonlist[i].replace(".json",".gif"), uuid + ".gif")
-            print("  mp4...")
-            s3_upload(jsonlist[i].replace(".json",".mp4"), uuid + ".mp4")
->>>>>>> master
-=======
-                uuid = metalist[i]["uuid"]
-                print("  json...")
-                s3_upload(jsonlist[i], uuid + ".json")
-                print("  png...")
-                s3_upload(jsonlist[i].replace(".json",".png"), uuid + ".png")
-                print("  gif...")
-                s3_upload(jsonlist[i].replace(".json",".gif"), uuid + ".gif")
-                print("  mp4...")
-                s3_upload(jsonlist[i].replace(".json",".mp4"), uuid + ".mp4")
->>>>>>> 9e2b2cb8
 
 
         file, filter = QFileDialog.getSaveFileName(self, 'Save file', os.path.abspath("."),
                                                    "Mask files (*.json)")
         if file is not None and len(file) > 0:
-<<<<<<< HEAD
-<<<<<<< HEAD
-=======
->>>>>>> 9e2b2cb8
             writeMetaData(os.path.abspath(file), metalist)
 
 
     def onWriteMetadataExcel(self):
 
-<<<<<<< HEAD
-=======
         pass
 
         """
 
->>>>>>> 9e2b2cb8
         QApplication.setOverrideCursor(Qt.WaitCursor)
 
         file, filter = QFileDialog.getSaveFileName(self, 'Save file', os.path.abspath("."),
@@ -1478,10 +1289,4 @@
         wb.close()
 
         QApplication.restoreOverrideCursor()
-<<<<<<< HEAD
-=======
-            writeMetaData(os.path.abspath(file), metalist)
->>>>>>> master
-=======
-        """
->>>>>>> 9e2b2cb8
+        """