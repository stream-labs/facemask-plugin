/*
* Face Masks for SlOBS
* Copyright (C) 2017 General Workings Inc
*
* This program is free software; you can redistribute it and/or modify
* it under the terms of the GNU General Public License as published by
* the Free Software Foundation; either version 2 of the License, or
* (at your option) any later version.
*
* This program is distributed in the hope that it will be useful,
* but WITHOUT ANY WARRANTY; without even the implied warranty of
* MERCHANTABILITY or FITNESS FOR A PARTICULAR PURPOSE.  See the
* GNU General Public License for more details.
*
* You should have received a copy of the GNU General Public License
* along with this program; if not, write to the Free Software
* Foundation, Inc., 51 Franklin Street, Fifth Floor, Boston, MA  02110-1301, USA
*/

#include "mask-resource-emitter.h"
#include "exceptions.h"
#include "plugin.h"
extern "C" {
#pragma warning( push )
#pragma warning( disable: 4201 )
#include <libobs/util/platform.h>
#include <libobs/obs-module.h>
#pragma warning( pop )
}
#include <time.h>

static const char* const S_MODEL = "model";
static const char* const S_RATE = "rate";
static const char* const S_RATE_MIN = "rate-min";
static const char* const S_RATE_MAX = "rate-max";
static const char* const S_INVERSE_RATE = "inverse-rate";
static const char* const S_LIFETIME = "lifetime";
static const char* const S_FRICTION = "friction";
static const char* const S_FRICTION_MIN = "friction-min";
static const char* const S_FRICTION_MAX = "friction-max";
static const char* const S_FORCE = "force";
static const char* const S_FORCE_MIN = "force-min";
static const char* const S_FORCE_MAX = "force-max";
static const char* const S_INITIAL_VELOCITY = "initial-velocity";
static const char* const S_INITIAL_VELOCITY_MIN = "initial-velocity-min";
static const char* const S_INITIAL_VELOCITY_MAX = "initial-velocity-max";
static const char* const S_NUM_PARTICLES = "num-particles";
static const char* const S_SCALE_START = "scale-start";
static const char* const S_SCALE_END = "scale-end";
static const char* const S_ALPHA_START = "alpha-start";
static const char* const S_ALPHA_END = "alpha-end";
static const char* const S_WORLD_SPACE = "world-space";


Mask::Resource::Emitter::Emitter(Mask::MaskData* parent, std::string name, obs_data_t* data)
	: IBase(parent, name) {

	// Model
	if (!obs_data_has_user_value(data, S_MODEL)) {
		PLOG_ERROR("Emitter '%s' has no model.", name.c_str());
		throw std::logic_error("Emitter has no model.");
	}
	std::string modelName = obs_data_get_string(data, S_MODEL);
	m_model = std::dynamic_pointer_cast<Model>(m_parent->GetResource(modelName));
	if (m_model == nullptr) {
		PLOG_ERROR("<Emitter '%s'> Dependency on model '%s' could not be resolved.",
			m_name.c_str(), modelName.c_str());
		throw std::logic_error("Emitter depends on non-existing model.");
	}
	if (m_model->GetType() != Type::Model) {
		PLOG_ERROR("<Emitter '%s'> Resolved model dependency on '%s' is not a model.",
			m_name.c_str(), modelName.c_str());
		throw std::logic_error("Model dependency of Emitter is not a model.");
	}

	// Lifetime
	if (!obs_data_has_user_value(data, S_LIFETIME)) {
		PLOG_ERROR("Emitter '%s' has no lifetime value.", name.c_str());
		throw std::logic_error("Emitter has no lifetime value.");
	}
	m_lifetime = (float)obs_data_get_double(data, S_LIFETIME);

	// Rate
	m_rateMin = m_rateMax = 4.0f;
	if (obs_data_has_user_value(data, S_RATE)) {
		m_rateMin = m_rateMax = (float)obs_data_get_double(data, S_RATE);
	}
	if (obs_data_has_user_value(data, S_RATE_MIN)) {
		m_rateMin = (float)obs_data_get_double(data, S_RATE_MIN);
	}
	if (obs_data_has_user_value(data, S_RATE_MAX)) {
		m_rateMax = (float)obs_data_get_double(data, S_RATE_MAX);
	}
	if (m_rateMin > m_rateMax) {
		float t = m_rateMin;
		m_rateMin = m_rateMax;
		m_rateMax = t;
	}

	// Friction
	m_frictionMin = m_frictionMax = 1.0f;
	if (obs_data_has_user_value(data, S_FRICTION)) {
		m_frictionMin = m_frictionMax = (float)obs_data_get_double(data, S_FRICTION);
	}
	if (obs_data_has_user_value(data, S_FRICTION_MIN)) {
		m_frictionMin = (float)obs_data_get_double(data, S_FRICTION_MIN);
	}
	if (obs_data_has_user_value(data, S_FRICTION_MAX)) {
		m_frictionMax = (float)obs_data_get_double(data, S_FRICTION_MAX);
	}
	if (m_frictionMin > m_rateMax) {
		float t = m_frictionMin;
		m_frictionMin = m_frictionMax;
		m_frictionMax = t;
	}

	// Force
	vec3_zero(&m_forceMin);
	vec3_zero(&m_forceMax);
	if (obs_data_has_user_value(data, S_FORCE)) {
		obs_data_get_vec3(data, S_FORCE, &m_forceMin);
		vec3_copy(&m_forceMax, &m_forceMin);
	}
	if (obs_data_has_user_value(data, S_FORCE_MIN)) {
		obs_data_get_vec3(data, S_FORCE_MIN, &m_forceMin);
	}
	if (obs_data_has_user_value(data, S_FORCE_MAX)) {
		obs_data_get_vec3(data, S_FORCE_MAX, &m_forceMax);
	}
	if (m_forceMin.x > m_forceMax.x) {
		float t = m_forceMin.x;
		m_forceMin.x = m_forceMax.x;
		m_forceMax.x = t;
	}
	if (m_forceMin.y > m_forceMax.y) {
		float t = m_forceMin.y;
		m_forceMin.y = m_forceMax.y;
		m_forceMax.y = t;
	}
	if (m_forceMin.z > m_forceMax.z) {
		float t = m_forceMin.z;
		m_forceMin.z = m_forceMax.z;
		m_forceMax.z = t;
	}

	// Initial Velocity
	vec3_zero(&m_initialVelocityMin);
	vec3_zero(&m_initialVelocityMax);
	if (obs_data_has_user_value(data, S_INITIAL_VELOCITY)) {
		obs_data_get_vec3(data, S_INITIAL_VELOCITY, &m_initialVelocityMin);
		vec3_copy(&m_initialVelocityMax, &m_initialVelocityMin);
	}
	if (obs_data_has_user_value(data, S_INITIAL_VELOCITY_MIN)) {
		obs_data_get_vec3(data, S_INITIAL_VELOCITY_MIN, &m_initialVelocityMin);
	}
	if (obs_data_has_user_value(data, S_INITIAL_VELOCITY_MAX)) {
		obs_data_get_vec3(data, S_INITIAL_VELOCITY_MAX, &m_initialVelocityMax);
	}
	if (m_initialVelocityMin.x > m_initialVelocityMax.x) {
		float t = m_initialVelocityMin.x;
		m_initialVelocityMin.x = m_initialVelocityMax.x;
		m_initialVelocityMax.x = t;
	}
	if (m_initialVelocityMin.y > m_initialVelocityMax.y) {
		float t = m_initialVelocityMin.y;
		m_initialVelocityMin.y = m_initialVelocityMax.y;
		m_initialVelocityMax.y = t;
	}
	if (m_initialVelocityMin.z > m_initialVelocityMax.z) {
		float t = m_initialVelocityMin.z;
		m_initialVelocityMin.z = m_initialVelocityMax.z;
		m_initialVelocityMax.z = t;
	}

	// Scale
	m_scaleStart = m_scaleEnd = 1.0f;
	if (obs_data_has_user_value(data, S_SCALE_START)) {
		m_scaleStart = (float)obs_data_get_double(data, S_SCALE_START);
	}
	if (obs_data_has_user_value(data, S_SCALE_END)) {
		m_scaleEnd = (float)obs_data_get_double(data, S_SCALE_END);
	}

	// Alpha
	m_alphaStart = m_alphaEnd = 1.0f;
	if (obs_data_has_user_value(data, S_ALPHA_START)) {
		m_alphaStart = (float)obs_data_get_double(data, S_ALPHA_START);
	}
	if (obs_data_has_user_value(data, S_ALPHA_END)) {
		m_alphaEnd = (float)obs_data_get_double(data, S_ALPHA_END);
	}

	// Num Particles
	if (!obs_data_has_user_value(data, S_NUM_PARTICLES)) {
		PLOG_ERROR("Emitter '%s' has no num-particles value.", name.c_str());
		throw std::logic_error("Emitter has no num-particles value.");
	}
	m_numParticles = (int)obs_data_get_int(data, S_NUM_PARTICLES);

	// World Space
	m_worldSpace = true;
	if (obs_data_has_user_value(data, S_WORLD_SPACE)) {
		m_worldSpace = obs_data_get_bool(data, S_WORLD_SPACE);
	}	
	
	// Inverse rate
	m_inverseRate = false;
	if (obs_data_has_user_value(data, S_INVERSE_RATE)) {
		m_inverseRate = obs_data_get_bool(data, S_INVERSE_RATE);
	}

	// Seed rand
	time_t seconds_since_epoch = ::time(0);
	srand((unsigned int)seconds_since_epoch);
}

Mask::Resource::Emitter::~Emitter() {

}

Mask::Resource::Type Mask::Resource::Emitter::GetType() {
	return Mask::Resource::Type::Emitter;
}

float Mask::Resource::Emitter::RandFloat(float min, float max) {
	float a = (float)rand() / (float)RAND_MAX;
	return a * (max - min) + min; 
}


void Mask::Resource::Emitter::Update(Mask::Part* part, float time) {

	part->mask->instanceDatas.Push(m_id);

	// get our instance data
	std::shared_ptr<EmitterInstanceData> instData =
		part->mask->instanceDatas.GetData<EmitterInstanceData>();
	instData->Init(m_numParticles, this);

	// update our model
	Particle* p = instData->particles;
	for (int i = 0; i < m_numParticles; i++, p++) {
		if (p->state == Particle::State::ALIVE) {
			part->mask->instanceDatas.Push(p->id);
			m_model->Update(part, time);
			part->mask->instanceDatas.Pop();
		}
	}

	// use scale to control emission
	bool zeroScale = false;
	if (part->global.x.x < 0.000001f &&
		part->global.y.y < 0.000001f &&
		part->global.z.z < 0.000001f) {
		zeroScale = true;
	}

	// Emit particle?
	if (!zeroScale)
		instData->elapsed += time;
	if (instData->delta_time < instData->elapsed && !zeroScale) {

		int numToEmit = 1;
		if (instData->delta_time > 0.000001f)
			numToEmit = (int)(instData->elapsed / instData->delta_time);
		while (numToEmit-- > 0) {
			// find dead particle
			p = instData->particles;
			int idx = 0;
			for (idx = 0; idx < m_numParticles; idx++, p++) {
				if (p->state == Particle::State::DEAD)
					break;
			}
			if (idx < m_numParticles) {
				// actually spawn a new particle
				instData->elapsed = 0.0f;
				p->elapsed = 0.0f;
				p->state = Particle::State::SPAWNED;

				// we will set up transform when rendering
				vec3_zero(&p->position);
				vec3_set(&p->velocity,
					RandFloat(m_initialVelocityMin.x, m_initialVelocityMax.x) * time,
					RandFloat(m_initialVelocityMin.y, m_initialVelocityMax.y) * time,
					RandFloat(m_initialVelocityMin.z, m_initialVelocityMax.z) * time);
			}
		}

		// random emit rate
		if (m_inverseRate)
			// seconds between particles
			instData->delta_time = RandFloat(m_rateMin, m_rateMax);
		else
			// particles / second
			instData->delta_time = 1.0f / RandFloat(m_rateMin, m_rateMax);
	}

	// Update particles
	p = instData->particles;
	for (int i = 0; i < m_numParticles; i++, p++) {
		if (p->state == Particle::State::ALIVE) {
			p->elapsed += time;
			if (p->elapsed > m_lifetime) {
				// kill particle
				p->state = Particle::State::DEAD;
				continue;
			}

			// velocity
			vec3 v;
			vec3_mulf(&v, &p->velocity, time);
			vec3_add(&p->position, &p->position, &v);
			// friction
			vec3_mulf(&p->velocity, &p->velocity, 
				RandFloat(m_frictionMin, m_frictionMax));
			// force
			vec3 f;
			vec3_set(&f,
				RandFloat(m_forceMin.x, m_forceMax.x),
				RandFloat(m_forceMin.y, m_forceMax.y),
				RandFloat(m_forceMin.z, m_forceMax.z));
			vec3_mulf(&f, &f, time);
			vec3_add(&p->velocity, &p->velocity, &f);
		}
	}

	part->mask->instanceDatas.Pop();
}

void Mask::Resource::Emitter::Render(Mask::Part* part) {

	part->mask->instanceDatas.Push(m_id);

	// get our global matrix
	matrix4 global;
	gs_matrix_get(&global);

	// get our instance data
	std::shared_ptr<EmitterInstanceData> instData =
		part->mask->instanceDatas.GetData<EmitterInstanceData>();
	if (instData->particles == nullptr) {
		part->mask->instanceDatas.Pop();
		return;
	}

	// add particles as sorted draw objects 
	Particle* p = instData->particles;
	for (int i = 0; i < m_numParticles; i++, p++) {
		if (p->state != Particle::State::DEAD) {
			// first time spawned
			if (p->state == Particle::State::SPAWNED) {
				if (m_worldSpace) {
					p->position.x = global.t.x;
					p->position.y = global.t.y;
					p->position.z = global.t.z;
					vec3_transform(&(p->velocity), &(p->velocity), &global);
				}
<<<<<<< HEAD
				p->state = Particle::State::ALIVE;
=======

				gs_matrix_identity();
				if (m_worldSpace)
					gs_matrix_translate(&p->position);
				else
					gs_matrix_translate3f(
						global.t.x,
						global.t.y,
						global.t.z);
				gs_matrix_rotaa4f(1.0f, 0.0f, 0.0f, M_PI);
				gs_matrix_rotaa4f(0.0f, 0.0f, 1.0f, M_PI);

				float lambda = p->elapsed / m_lifetime;
				float s = lambda * (m_scaleEnd - m_scaleStart) + m_scaleStart;
				gs_matrix_scale3f(s, s, s);
				aid->alpha = lambda * (m_alphaEnd - m_alphaStart) + m_alphaStart;
				part->mask->instanceDatas.Push(p->id);
				m_model->Render(part);
				part->mask->instanceDatas.Pop();
				p = p->next;
>>>>>>> 57931dfd
			}
			p->sortDrawPart = part;
			part->mask->AddSortedDrawObject(p);
		}
	}

	part->mask->instanceDatas.Pop();
}

bool Mask::Resource::Emitter::IsDepthOnly() {
	return false;
}

bool Mask::Resource::Emitter::IsOpaque() {
	return false;
}



float Mask::Resource::Particle::SortDepth() {
	float z = position.z;
	if (!emitter->m_worldSpace) {
		matrix4 m;
		gs_matrix_get(&m);
		z += m.t.z;
	}
	// hack! shuffle particle depth so they draw
	// on top
	z += 1.0f;

	return z;
}

void Mask::Resource::Particle::SortedRender() {

	// global alpha
	std::shared_ptr<AlphaInstanceData> aid =
		sortDrawPart->mask->instanceDatas.GetData<AlphaInstanceData>
		(AlphaInstanceDataId);

	float saved_alpha = aid->alpha;

	matrix4 m;
	gs_matrix_get(&m);

	gs_matrix_push();
	gs_matrix_identity();

	gs_matrix_translate(&position);
	if (!emitter->m_worldSpace) {
		gs_matrix_translate3f(m.t.x, m.t.y, m.t.z);
	}
	gs_matrix_rotaa4f(1.0f, 0.0f, 0.0f, M_PI);

	float lambda = elapsed / emitter->m_lifetime;
	float s = lambda * (emitter->m_scaleEnd - emitter->m_scaleStart) + emitter->m_scaleStart;
	gs_matrix_scale3f(s, s, s);
	aid->alpha = lambda * (emitter->m_alphaEnd - emitter->m_alphaStart) + emitter->m_alphaStart;

	sortDrawPart->mask->instanceDatas.Push(id);
	emitter->m_model->DirectRender(sortDrawPart);
	sortDrawPart->mask->instanceDatas.Pop();

	gs_matrix_pop();
	aid->alpha = saved_alpha;
}<|MERGE_RESOLUTION|>--- conflicted
+++ resolved
@@ -355,30 +355,7 @@
 					p->position.z = global.t.z;
 					vec3_transform(&(p->velocity), &(p->velocity), &global);
 				}
-<<<<<<< HEAD
 				p->state = Particle::State::ALIVE;
-=======
-
-				gs_matrix_identity();
-				if (m_worldSpace)
-					gs_matrix_translate(&p->position);
-				else
-					gs_matrix_translate3f(
-						global.t.x,
-						global.t.y,
-						global.t.z);
-				gs_matrix_rotaa4f(1.0f, 0.0f, 0.0f, M_PI);
-				gs_matrix_rotaa4f(0.0f, 0.0f, 1.0f, M_PI);
-
-				float lambda = p->elapsed / m_lifetime;
-				float s = lambda * (m_scaleEnd - m_scaleStart) + m_scaleStart;
-				gs_matrix_scale3f(s, s, s);
-				aid->alpha = lambda * (m_alphaEnd - m_alphaStart) + m_alphaStart;
-				part->mask->instanceDatas.Push(p->id);
-				m_model->Render(part);
-				part->mask->instanceDatas.Pop();
-				p = p->next;
->>>>>>> 57931dfd
 			}
 			p->sortDrawPart = part;
 			part->mask->AddSortedDrawObject(p);
@@ -432,6 +409,7 @@
 		gs_matrix_translate3f(m.t.x, m.t.y, m.t.z);
 	}
 	gs_matrix_rotaa4f(1.0f, 0.0f, 0.0f, M_PI);
+	gs_matrix_rotaa4f(0.0f, 0.0f, 1.0f, M_PI);
 
 	float lambda = elapsed / emitter->m_lifetime;
 	float s = lambda * (emitter->m_scaleEnd - emitter->m_scaleStart) + emitter->m_scaleStart;
